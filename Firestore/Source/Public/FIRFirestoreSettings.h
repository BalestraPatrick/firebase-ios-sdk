/*
 * Copyright 2017 Google
 *
 * Licensed under the Apache License, Version 2.0 (the "License");
 * you may not use this file except in compliance with the License.
 * You may obtain a copy of the License at
 *
 *      http://www.apache.org/licenses/LICENSE-2.0
 *
 * Unless required by applicable law or agreed to in writing, software
 * distributed under the License is distributed on an "AS IS" BASIS,
 * WITHOUT WARRANTIES OR CONDITIONS OF ANY KIND, either express or implied.
 * See the License for the specific language governing permissions and
 * limitations under the License.
 */

#import <Foundation/Foundation.h>

NS_ASSUME_NONNULL_BEGIN

/** Used to set on-disk cache size to unlimited. Garbage collection will not run. */
<<<<<<< HEAD
extern const int64_t kFIRFirestoreCacheSizeUnlimited;
=======
extern const int64_t kFIRFirestoreCacheSizeUnlimited NS_SWIFT_NAME(FirestoreCacheSizeUnlimited);
>>>>>>> ba76b15f

/** Settings used to configure a `FIRFirestore` instance. */
NS_SWIFT_NAME(FirestoreSettings)
@interface FIRFirestoreSettings : NSObject <NSCopying>

/**
 * Creates and returns an empty `FIRFirestoreSettings` object.
 *
 * @return The created `FIRFirestoreSettings` object.
 */
- (instancetype)init NS_DESIGNATED_INITIALIZER;

/** The hostname to connect to. */
@property(nonatomic, copy) NSString *host;

/** Whether to use SSL when connecting. */
@property(nonatomic, getter=isSSLEnabled) BOOL sslEnabled;

/**
 * A dispatch queue to be used to execute all completion handlers and event handlers. By default,
 * the main queue is used.
 */
@property(nonatomic, strong) dispatch_queue_t dispatchQueue;

/** Set to false to disable local persistent storage. */
@property(nonatomic, getter=isPersistenceEnabled) BOOL persistenceEnabled;

/**
 * Enables the use of FIRTimestamps for timestamp fields in FIRDocumentSnapshots.
 *
 * Currently, Firestore returns timestamp fields as an NSDate but NSDate is implemented as a double
 * which loses precision and causes unexpected behavior when using a timestamp from a snapshot as
 * a part of a subsequent query.
 *
 * Setting timestampsInSnapshotsEnabled to true will cause Firestore to return FIRTimestamp values
 * instead of NSDate, avoiding this kind of problem. To make this work you must also change any code
 * that uses NSDate to use FIRTimestamp instead.
 *
 * NOTE: in the future timestampsInSnapshotsEnabled = true will become the default and this option
 * will be removed so you should change your code to use FIRTimestamp now and opt-in to this new
 * behavior as soon as you can.
 */
@property(nonatomic, getter=areTimestampsInSnapshotsEnabled) BOOL timestampsInSnapshotsEnabled;

/**
 * Sets the cache size threshold above which the SDK will attempt to collect least-recently-used
 * documents. The size is not a guarantee that the cache will stay below that size, only that if
 * the cache exceeds the given size, cleanup will be attempted. Cannot be set lower than 1MB.
 *
 * Set to kFIRFirestoreCacheSizeUnlimited to disable garbage collection entirely.
 */
@property(nonatomic, assign) int64_t cacheSizeBytes;

@end

NS_ASSUME_NONNULL_END<|MERGE_RESOLUTION|>--- conflicted
+++ resolved
@@ -19,11 +19,7 @@
 NS_ASSUME_NONNULL_BEGIN
 
 /** Used to set on-disk cache size to unlimited. Garbage collection will not run. */
-<<<<<<< HEAD
-extern const int64_t kFIRFirestoreCacheSizeUnlimited;
-=======
 extern const int64_t kFIRFirestoreCacheSizeUnlimited NS_SWIFT_NAME(FirestoreCacheSizeUnlimited);
->>>>>>> ba76b15f
 
 /** Settings used to configure a `FIRFirestore` instance. */
 NS_SWIFT_NAME(FirestoreSettings)
