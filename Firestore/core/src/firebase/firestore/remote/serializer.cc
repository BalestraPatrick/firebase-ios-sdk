/*
 * Copyright 2018 Google
 *
 * Licensed under the Apache License, Version 2.0 (the "License");
 * you may not use this file except in compliance with the License.
 * You may obtain a copy of the License at
 *
 *      http://www.apache.org/licenses/LICENSE-2.0
 *
 * Unless required by applicable law or agreed to in writing, software
 * distributed under the License is distributed on an "AS IS" BASIS,
 * WITHOUT WARRANTIES OR CONDITIONS OF ANY KIND, either express or implied.
 * See the License for the specific language governing permissions and
 * limitations under the License.
 */

#include "Firestore/core/src/firebase/firestore/remote/serializer.h"

#include <pb_decode.h>
#include <pb_encode.h>

#include <algorithm>
#include <functional>
#include <limits>
#include <map>
#include <set>
#include <string>
#include <utility>

#include "Firestore/Protos/nanopb/google/firestore/v1/document.nanopb.h"
#include "Firestore/Protos/nanopb/google/firestore/v1/firestore.nanopb.h"
#include "Firestore/core/include/firebase/firestore/firestore_errors.h"
#include "Firestore/core/include/firebase/firestore/timestamp.h"
#include "Firestore/core/src/firebase/firestore/model/delete_mutation.h"
#include "Firestore/core/src/firebase/firestore/model/document.h"
#include "Firestore/core/src/firebase/firestore/model/field_path.h"
#include "Firestore/core/src/firebase/firestore/model/field_value.h"
#include "Firestore/core/src/firebase/firestore/model/no_document.h"
#include "Firestore/core/src/firebase/firestore/model/patch_mutation.h"
#include "Firestore/core/src/firebase/firestore/model/resource_path.h"
#include "Firestore/core/src/firebase/firestore/model/set_mutation.h"
#include "Firestore/core/src/firebase/firestore/model/transform_mutation.h"
#include "Firestore/core/src/firebase/firestore/model/transform_operation.h"
#include "Firestore/core/src/firebase/firestore/nanopb/byte_string.h"
#include "Firestore/core/src/firebase/firestore/nanopb/nanopb_util.h"
#include "Firestore/core/src/firebase/firestore/nanopb/reader.h"
#include "Firestore/core/src/firebase/firestore/nanopb/writer.h"
#include "Firestore/core/src/firebase/firestore/timestamp_internal.h"
#include "Firestore/core/src/firebase/firestore/util/hard_assert.h"
#include "Firestore/core/src/firebase/firestore/util/string_format.h"
#include "absl/algorithm/container.h"

namespace firebase {
namespace firestore {
namespace remote {

using core::Bound;
using core::CollectionGroupId;
using core::Direction;
using core::FieldFilter;
using core::Filter;
using core::FilterList;
using core::OrderBy;
using core::OrderByList;
using core::Query;
using local::QueryData;
using local::QueryPurpose;
using model::ArrayTransform;
using model::DatabaseId;
using model::DeleteMutation;
using model::Document;
using model::DocumentKey;
using model::DocumentState;
using model::FieldMask;
using model::FieldPath;
using model::FieldTransform;
using model::FieldValue;
using model::MaybeDocument;
using model::Mutation;
using model::MutationResult;
using model::NoDocument;
using model::NumericIncrementTransform;
using model::ObjectValue;
using model::PatchMutation;
using model::Precondition;
using model::ResourcePath;
using model::ServerTimestampTransform;
using model::SetMutation;
using model::SnapshotVersion;
using model::TargetId;
using model::TransformMutation;
using model::TransformOperation;
using nanopb::ByteString;
using nanopb::CheckedSize;
using nanopb::MakeStringView;
using nanopb::Reader;
using nanopb::SafeReadBoolean;
using nanopb::Writer;
using remote::WatchChange;
using util::Status;
using util::StringFormat;

pb_bytes_array_t* Serializer::EncodeString(const std::string& str) {
  return nanopb::MakeBytesArray(str);
}

std::string Serializer::DecodeString(const pb_bytes_array_t* str) {
  return nanopb::MakeString(str);
}

namespace {

/**
 * Creates the prefix for a fully qualified resource path, without a local path
 * on the end.
 */
ResourcePath DatabaseName(const DatabaseId& database_id) {
  return ResourcePath{"projects", database_id.project_id(), "databases",
                      database_id.database_id()};
}

/**
 * Encodes a databaseId and resource path into the following form:
 * /projects/$projectId/database/$databaseId/documents/$path
 */
pb_bytes_array_t* EncodeResourceName(const DatabaseId& database_id,
                                     const ResourcePath& path) {
  return Serializer::EncodeString(DatabaseName(database_id)
                                      .Append("documents")
                                      .Append(path)
                                      .CanonicalString());
}

/**
 * Validates that a path has a prefix that looks like a valid encoded
 * databaseId.
 */
bool IsValidResourceName(const ResourcePath& path) {
  // Resource names have at least 4 components (project ID, database ID)
  // and commonly the (root) resource type, e.g. documents
  return path.size() >= 4 && path[0] == "projects" && path[2] == "databases";
}

/**
 * Decodes a fully qualified resource name into a resource path and validates
 * that there is a project and database encoded in the path. There are no
 * guarantees that a local path is also encoded in this resource name.
 */
ResourcePath DecodeResourceName(Reader* reader, absl::string_view encoded) {
  ResourcePath resource = ResourcePath::FromString(encoded);
  if (!IsValidResourceName(resource)) {
    reader->Fail(StringFormat("Tried to deserialize an invalid key %s",
                              resource.CanonicalString()));
  }
  return resource;
}

/**
 * Decodes a fully qualified resource name into a resource path and validates
 * that there is a project and database encoded in the path along with a local
 * path.
 */
ResourcePath ExtractLocalPathFromResourceName(
    Reader* reader, const ResourcePath& resource_name) {
  if (resource_name.size() <= 4 || resource_name[4] != "documents") {
    reader->Fail(StringFormat("Tried to deserialize invalid key %s",
                              resource_name.CanonicalString()));
    return ResourcePath{};
  }
  return resource_name.PopFirst(5);
}

ResourcePath DecodeQueryPath(Reader* reader, absl::string_view name) {
  ResourcePath resource = DecodeResourceName(reader, name);
  if (resource.size() == 4) {
    // In v1beta1 queries for collections at the root did not have a trailing
    // "/documents". In v1 all resource paths contain "/documents". Preserve the
    // ability to read the v1beta1 form for compatibility with queries persisted
    // in the local query cache.
    return ResourcePath::Empty();
  } else {
    return ExtractLocalPathFromResourceName(reader, resource);
  }
}

Filter InvalidFilter() {
  // The exact value doesn't matter. Note that there's no way to create the base
  // class `Filter`, so it has to be one of the derived classes.
  return FieldFilter::Create({}, {}, {});
}

}  // namespace

Query InvalidQuery() {
  return Query();
}

Serializer::Serializer(DatabaseId database_id)
    : database_id_(std::move(database_id)) {
}

pb_bytes_array_t* Serializer::EncodeDatabaseName() const {
  return EncodeString(DatabaseName(database_id_).CanonicalString());
}

google_firestore_v1_Value Serializer::EncodeFieldValue(
    const FieldValue& field_value) const {
  switch (field_value.type()) {
    case FieldValue::Type::Null:
      return EncodeNull();

    case FieldValue::Type::Boolean:
      return EncodeBoolean(field_value.boolean_value());

    case FieldValue::Type::Integer:
      return EncodeInteger(field_value.integer_value());

    case FieldValue::Type::Double:
      return EncodeDouble(field_value.double_value());

    case FieldValue::Type::Timestamp:
      return EncodeTimestampValue(field_value.timestamp_value());

    case FieldValue::Type::String:
      return EncodeStringValue(field_value.string_value());

    case FieldValue::Type::Blob:
      return EncodeBlob(field_value.blob_value());

    case FieldValue::Type::Reference:
      return EncodeReference(field_value.reference_value());

    case FieldValue::Type::GeoPoint:
      return EncodeGeoPoint(field_value.geo_point_value());

    case FieldValue::Type::Array: {
      google_firestore_v1_Value result{};
      result.which_value_type = google_firestore_v1_Value_array_value_tag;
      result.array_value = EncodeArray(field_value.array_value());
      return result;
    }

    case FieldValue::Type::Object: {
      google_firestore_v1_Value result{};
      result.which_value_type = google_firestore_v1_Value_map_value_tag;
      result.map_value = EncodeMapValue(ObjectValue(field_value));
      return result;
    }

    case FieldValue::Type::ServerTimestamp:
      HARD_FAIL("Unhandled type %s on %s", field_value.type(),
                field_value.ToString());
  }
  UNREACHABLE();
}

google_firestore_v1_Value Serializer::EncodeNull() const {
  google_firestore_v1_Value result{};
  result.which_value_type = google_firestore_v1_Value_null_value_tag;
  result.null_value = google_protobuf_NullValue_NULL_VALUE;
  return result;
}

google_firestore_v1_Value Serializer::EncodeBoolean(bool value) const {
  google_firestore_v1_Value result{};
  result.which_value_type = google_firestore_v1_Value_boolean_value_tag;
  result.boolean_value = value;
  return result;
}

google_firestore_v1_Value Serializer::EncodeInteger(int64_t value) const {
  google_firestore_v1_Value result{};
  result.which_value_type = google_firestore_v1_Value_integer_value_tag;
  result.integer_value = value;
  return result;
}

google_firestore_v1_Value Serializer::EncodeDouble(double value) const {
  google_firestore_v1_Value result{};
  result.which_value_type = google_firestore_v1_Value_double_value_tag;
  result.double_value = value;
  return result;
}

google_firestore_v1_Value Serializer::EncodeTimestampValue(
    Timestamp value) const {
  google_firestore_v1_Value result{};
  result.which_value_type = google_firestore_v1_Value_timestamp_value_tag;
  result.timestamp_value = EncodeTimestamp(value);
  return result;
}

google_firestore_v1_Value Serializer::EncodeStringValue(
    const std::string& value) const {
  google_firestore_v1_Value result{};
  result.which_value_type = google_firestore_v1_Value_string_value_tag;
  result.string_value = EncodeString(value);
  return result;
}

google_firestore_v1_Value Serializer::EncodeBlob(
    const nanopb::ByteString& value) const {
  google_firestore_v1_Value result{};
  result.which_value_type = google_firestore_v1_Value_bytes_value_tag;
  // Copy the blob so that pb_release can do the right thing.
  result.bytes_value = nanopb::CopyBytesArray(value.get());
  return result;
}

google_firestore_v1_Value Serializer::EncodeReference(
    const FieldValue::Reference& value) const {
  HARD_ASSERT(database_id_ == value.database_id(),
              "Database %s cannot encode reference from %s",
              database_id_.ToString(), value.database_id().ToString());

  google_firestore_v1_Value result{};
  result.which_value_type = google_firestore_v1_Value_reference_value_tag;
  result.reference_value =
      EncodeResourceName(value.database_id(), value.key().path());

  return result;
}

google_firestore_v1_Value Serializer::EncodeGeoPoint(
    const GeoPoint& value) const {
  google_firestore_v1_Value result{};
  result.which_value_type = google_firestore_v1_Value_geo_point_value_tag;

  google_type_LatLng geo_point{};
  geo_point.latitude = value.latitude();
  geo_point.longitude = value.longitude();
  result.geo_point_value = geo_point;

  return result;
}

FieldValue::Map::value_type Serializer::DecodeFieldsEntry(
    Reader* reader,
    const google_firestore_v1_Document_FieldsEntry& fields) const {
  std::string key = DecodeString(fields.key);
  FieldValue value = DecodeFieldValue(reader, fields.value);

  if (key.empty()) {
    reader->Fail(
        "Invalid message: Empty key while decoding a Map field value.");
    return {};
  }

  return FieldValue::Map::value_type{std::move(key), std::move(value)};
}

ObjectValue Serializer::DecodeFields(
    Reader* reader,
    size_t count,
    const google_firestore_v1_Document_FieldsEntry* fields) const {
  FieldValue::Map result;
  for (size_t i = 0; i < count; i++) {
    FieldValue::Map::value_type kv = DecodeFieldsEntry(reader, fields[i]);
    result = result.insert(std::move(kv.first), std::move(kv.second));
  }

  return ObjectValue::FromMap(result);
}

FieldValue::Map Serializer::DecodeMapValue(
    Reader* reader, const google_firestore_v1_MapValue& map_value) const {
  FieldValue::Map result;

  for (size_t i = 0; i < map_value.fields_count; i++) {
    std::string key = DecodeString(map_value.fields[i].key);
    FieldValue value = DecodeFieldValue(reader, map_value.fields[i].value);

    result = result.insert(key, value);
  }

  return result;
}

FieldValue Serializer::DecodeFieldValue(
    Reader* reader, const google_firestore_v1_Value& msg) const {
  switch (msg.which_value_type) {
    case google_firestore_v1_Value_null_value_tag:
      if (msg.null_value != google_protobuf_NullValue_NULL_VALUE) {
        reader->Fail("Input proto bytes cannot be parsed (invalid null value)");
      }
      return FieldValue::Null();

    case google_firestore_v1_Value_boolean_value_tag: {
      return FieldValue::FromBoolean(SafeReadBoolean(msg.boolean_value));
    }

    case google_firestore_v1_Value_integer_value_tag:
      return FieldValue::FromInteger(msg.integer_value);

    case google_firestore_v1_Value_double_value_tag:
      return FieldValue::FromDouble(msg.double_value);

    case google_firestore_v1_Value_timestamp_value_tag: {
      return FieldValue::FromTimestamp(
          DecodeTimestamp(reader, msg.timestamp_value));
    }

    case google_firestore_v1_Value_string_value_tag:
      return FieldValue::FromString(DecodeString(msg.string_value));

    case google_firestore_v1_Value_bytes_value_tag:
      return FieldValue::FromBlob(ByteString(msg.bytes_value));

    case google_firestore_v1_Value_reference_value_tag:
      return DecodeReference(reader, msg.reference_value);

    case google_firestore_v1_Value_geo_point_value_tag:
      return FieldValue::FromGeoPoint(
          DecodeGeoPoint(reader, msg.geo_point_value));

    case google_firestore_v1_Value_array_value_tag:
      return FieldValue::FromArray(DecodeArray(reader, msg.array_value));

    case google_firestore_v1_Value_map_value_tag: {
      return FieldValue::FromMap(DecodeMapValue(reader, msg.map_value));
    }

    default:
      reader->Fail(StringFormat("Invalid type while decoding FieldValue: %s",
                                msg.which_value_type));
      return FieldValue::Null();
  }

  UNREACHABLE();
}

pb_bytes_array_t* Serializer::EncodeKey(const DocumentKey& key) const {
  return EncodeResourceName(database_id_, key.path());
}

void Serializer::ValidateDocumentKeyPath(
    Reader* reader, const ResourcePath& resource_name) const {
  if (resource_name.size() < 5) {
    reader->Fail(
        StringFormat("Attempted to decode invalid key: '%s'. Should have at "
                     "least 5 segments.",
                     resource_name.CanonicalString()));
  } else if (resource_name[1] != database_id_.project_id()) {
    reader->Fail(
        StringFormat("Tried to deserialize key from different project. "
                     "Expected: '%s'. Found: '%s'. (Full key: '%s')",
                     database_id_.project_id(), resource_name[1],
                     resource_name.CanonicalString()));
  } else if (resource_name[3] != database_id_.database_id()) {
    reader->Fail(
        StringFormat("Tried to deserialize key from different database. "
                     "Expected: '%s'. Found: '%s'. (Full key: '%s')",
                     database_id_.database_id(), resource_name[3],
                     resource_name.CanonicalString()));
  }
}

DocumentKey Serializer::DecodeKey(Reader* reader,
                                  const pb_bytes_array_t* name) const {
  ResourcePath resource_name = DecodeResourceName(reader, MakeStringView(name));
  ValidateDocumentKeyPath(reader, resource_name);

  return DecodeKey(reader, resource_name);
}

DocumentKey Serializer::DecodeKey(Reader* reader,
                                  const ResourcePath& resource_name) const {
  ResourcePath local_path =
      ExtractLocalPathFromResourceName(reader, resource_name);

  if (!DocumentKey::IsDocumentKey(local_path)) {
    reader->Fail(StringFormat("Invalid document key path: %s",
                              local_path.CanonicalString()));
  }

  // Avoid assertion failures in DocumentKey if local_path is invalid.
  if (!reader->status().ok()) return DocumentKey{};
  return DocumentKey{std::move(local_path)};
}

DatabaseId Serializer::DecodeDatabaseId(
    Reader* reader, const ResourcePath& resource_name) const {
  if (resource_name.size() < 4) {
    reader->Fail(StringFormat("Tried to deserialize invalid key %s",
                              resource_name.CanonicalString()));
    return DatabaseId{};
  }

  const std::string& project_id = resource_name[1];
  const std::string& database_id = resource_name[3];
  return DatabaseId{project_id, database_id};
}

google_firestore_v1_Document Serializer::EncodeDocument(
    const DocumentKey& key, const ObjectValue& object_value) const {
  google_firestore_v1_Document result{};

  result.name = EncodeKey(key);

  // Encode Document.fields (unless it's empty)
  pb_size_t count = CheckedSize(object_value.GetInternalValue().size());
  result.fields_count = count;
  result.fields = MakeArray<google_firestore_v1_Document_FieldsEntry>(count);
  int i = 0;
  for (const auto& kv : object_value.GetInternalValue()) {
    result.fields[i].key = EncodeString(kv.first);
    result.fields[i].value = EncodeFieldValue(kv.second);
    i++;
  }

  // Skip Document.create_time and Document.update_time, since they're
  // output-only fields.

  return result;
}

MaybeDocument Serializer::DecodeMaybeDocument(
    Reader* reader,
    const google_firestore_v1_BatchGetDocumentsResponse& response) const {
  switch (response.which_result) {
    case google_firestore_v1_BatchGetDocumentsResponse_found_tag:
      return DecodeFoundDocument(reader, response);
    case google_firestore_v1_BatchGetDocumentsResponse_missing_tag:
      return DecodeMissingDocument(reader, response);
    default:
      reader->Fail(
          StringFormat("Unknown result case: %s", response.which_result));
      return {};
  }

  UNREACHABLE();
}

Document Serializer::DecodeFoundDocument(
    Reader* reader,
    const google_firestore_v1_BatchGetDocumentsResponse& response) const {
  HARD_ASSERT(response.which_result ==
                  google_firestore_v1_BatchGetDocumentsResponse_found_tag,
              "Tried to deserialize a found document from a missing document.");

  DocumentKey key = DecodeKey(reader, response.found.name);
  ObjectValue value =
      DecodeFields(reader, response.found.fields_count, response.found.fields);
  SnapshotVersion version = DecodeVersion(reader, response.found.update_time);

  if (version == SnapshotVersion::None()) {
    reader->Fail("Got a document response with no snapshot version");
  }

  return Document(std::move(value), std::move(key), version,
                  DocumentState::kSynced);
}

NoDocument Serializer::DecodeMissingDocument(
    Reader* reader,
    const google_firestore_v1_BatchGetDocumentsResponse& response) const {
  HARD_ASSERT(response.which_result ==
                  google_firestore_v1_BatchGetDocumentsResponse_missing_tag,
              "Tried to deserialize a missing document from a found document.");

  DocumentKey key = DecodeKey(reader, response.missing);
  SnapshotVersion version = DecodeVersion(reader, response.read_time);

  if (version == SnapshotVersion::None()) {
    reader->Fail("Got a no document response with no snapshot version");
    return {};
  }

  return NoDocument(std::move(key), version,
                    /*has_committed_mutations=*/false);
}

google_firestore_v1_Write Serializer::EncodeMutation(
    const Mutation& mutation) const {
  HARD_ASSERT(mutation.is_valid(), "Invalid mutation encountered.");
  google_firestore_v1_Write result{};

  if (!mutation.precondition().is_none()) {
    result.has_current_document = true;
    result.current_document = EncodePrecondition(mutation.precondition());
  }

  switch (mutation.type()) {
    case Mutation::Type::Set: {
      result.which_operation = google_firestore_v1_Write_update_tag;
      result.update = EncodeDocument(
          mutation.key(), static_cast<const SetMutation&>(mutation).value());
      return result;
    }

    case Mutation::Type::Patch: {
      result.which_operation = google_firestore_v1_Write_update_tag;
      auto patch_mutation = static_cast<const PatchMutation&>(mutation);
      result.update = EncodeDocument(mutation.key(), patch_mutation.value());
      // Note: the fact that this field is set (even if the mask is empty) is
      // what makes the backend treat this as a patch mutation, not a set
      // mutation.
      result.has_update_mask = true;
      if (patch_mutation.mask().size() != 0) {
        result.update_mask = EncodeFieldMask(patch_mutation.mask());
      }
      return result;
    }

    case Mutation::Type::Transform: {
      result.which_operation = google_firestore_v1_Write_transform_tag;
      auto transform = static_cast<const TransformMutation&>(mutation);
      result.transform.document = EncodeKey(transform.key());

      pb_size_t count = CheckedSize(transform.field_transforms().size());
      result.transform.field_transforms_count = count;
      result.transform.field_transforms =
          MakeArray<google_firestore_v1_DocumentTransform_FieldTransform>(
              count);
      int i = 0;
      for (const FieldTransform& field_transform :
           transform.field_transforms()) {
        result.transform.field_transforms[i] =
            EncodeFieldTransform(field_transform);
        i++;
      }

      // NOTE: We set a precondition of exists: true as a safety-check, since we
      // always combine TransformMutations with a SetMutation or PatchMutation
      // which (if successful) should end up with an existing document.
      result.has_current_document = true;
      result.current_document = EncodePrecondition(Precondition::Exists(true));

      return result;
    }

    case Mutation::Type::Delete: {
      result.which_operation = google_firestore_v1_Write_delete_tag;
      result.delete_ = EncodeKey(mutation.key());
      return result;
    }
  }

  UNREACHABLE();
}

Mutation Serializer::DecodeMutation(
    nanopb::Reader* reader, const google_firestore_v1_Write& mutation) const {
  auto precondition = Precondition::None();
  if (mutation.has_current_document) {
    precondition = DecodePrecondition(reader, mutation.current_document);
  }

  switch (mutation.which_operation) {
    case google_firestore_v1_Write_update_tag: {
      DocumentKey key = DecodeKey(reader, mutation.update.name);
      ObjectValue value = DecodeFields(reader, mutation.update.fields_count,
                                       mutation.update.fields);
<<<<<<< HEAD
      if (mutation.has_update_mask) {
        FieldMask mask = DecodeFieldMask(mutation.update_mask);
=======
      FieldMask mask = DecodeFieldMask(mutation.update_mask);
      if (mask.size() > 0) {
>>>>>>> 97141f52
        return PatchMutation(std::move(key), std::move(value), std::move(mask),
                             std::move(precondition));
      } else {
        return SetMutation(std::move(key), std::move(value),
                           std::move(precondition));
      }
    }

    case google_firestore_v1_Write_delete_tag:
      return DeleteMutation(DecodeKey(reader, mutation.delete_),
                            std::move(precondition));

    case google_firestore_v1_Write_transform_tag: {
      std::vector<FieldTransform> field_transforms;
      for (size_t i = 0; i < mutation.transform.field_transforms_count; i++) {
        field_transforms.push_back(DecodeFieldTransform(
            reader, mutation.transform.field_transforms[i]));
      }

      HARD_ASSERT(precondition.type() == Precondition::Type::Exists &&
                      precondition.exists(),
                  "Transforms only support precondition \"exists == true\"");

      return TransformMutation(DecodeKey(reader, mutation.transform.document),
                               field_transforms);
    }

    default:
      reader->Fail(StringFormat("Unknown mutation operation: %s",
                                mutation.which_operation));
      return {};
  }

  UNREACHABLE();
}

/* static */
google_firestore_v1_Precondition Serializer::EncodePrecondition(
    const Precondition& precondition) {
  google_firestore_v1_Precondition result{};

  switch (precondition.type()) {
    case Precondition::Type::None:
      HARD_FAIL("Can't serialize an empty precondition");

    case Precondition::Type::UpdateTime:
      result.which_condition_type =
          google_firestore_v1_Precondition_update_time_tag;
      result.update_time = EncodeVersion(precondition.update_time());
      return result;

    case Precondition::Type::Exists:
      result.which_condition_type = google_firestore_v1_Precondition_exists_tag;
      result.exists = precondition.exists();
      return result;
  }

  UNREACHABLE();
}

/* static */
Precondition Serializer::DecodePrecondition(
    nanopb::Reader* reader,
    const google_firestore_v1_Precondition& precondition) {
  switch (precondition.which_condition_type) {
    // 0 => type unset. nanopb doesn't provide a constant for this, so we use a
    // raw integer.
    case 0:
      return Precondition::None();
    case google_firestore_v1_Precondition_exists_tag: {
      // TODO(rsgowman): Refactor with other instance of bit_cast.

      // Due to the nanopb implementation, precondition.exists could be an
      // integer other than 0 or 1, (such as 2). This leads to undefined
      // behaviour when it's read as a boolean. eg. on at least gcc, the value
      // is treated as both true *and* false. So we'll instead memcpy to an
      // integer (via absl::bit_cast) and compare with 0.
      int bool_as_int = absl::bit_cast<int8_t>(precondition.exists);
      return Precondition::Exists(bool_as_int != 0);
    }
    case google_firestore_v1_Precondition_update_time_tag:
      return Precondition::UpdateTime(
          DecodeVersion(reader, precondition.update_time));
  }

  reader->Fail(StringFormat("Unknown Precondition type: %s",
                            precondition.which_condition_type));
  return Precondition::None();
}

/* static */
google_firestore_v1_DocumentMask Serializer::EncodeFieldMask(
    const FieldMask& mask) {
  google_firestore_v1_DocumentMask result{};

  pb_size_t count = CheckedSize(mask.size());
  result.field_paths_count = count;
  result.field_paths = MakeArray<pb_bytes_array_t*>(count);

  int i = 0;
  for (const FieldPath& path : mask) {
    result.field_paths[i] = EncodeFieldPath(path);
    i++;
  }

  return result;
}

/* static */
FieldMask Serializer::DecodeFieldMask(
    const google_firestore_v1_DocumentMask& mask) {
  std::set<FieldPath> fields;
  for (size_t i = 0; i < mask.field_paths_count; i++) {
    fields.insert(DecodeFieldPath(mask.field_paths[i]));
  }
  return FieldMask(std::move(fields));
}

google_firestore_v1_DocumentTransform_FieldTransform
Serializer::EncodeFieldTransform(const FieldTransform& field_transform) const {
  using Type = TransformOperation::Type;

  google_firestore_v1_DocumentTransform_FieldTransform proto{};
  proto.field_path = EncodeFieldPath(field_transform.path());

  switch (field_transform.transformation().type()) {
    case Type::ServerTimestamp:
      proto.which_transform_type =
          google_firestore_v1_DocumentTransform_FieldTransform_set_to_server_value_tag;  // NOLINT
      proto.set_to_server_value =
          google_firestore_v1_DocumentTransform_FieldTransform_ServerValue_REQUEST_TIME;  // NOLINT
      return proto;

    case Type::ArrayUnion:
      proto.which_transform_type =
          google_firestore_v1_DocumentTransform_FieldTransform_append_missing_elements_tag;  // NOLINT
      proto.append_missing_elements = EncodeArray(
          ArrayTransform(field_transform.transformation()).elements());
      return proto;

    case Type::ArrayRemove:
      proto.which_transform_type =
          google_firestore_v1_DocumentTransform_FieldTransform_remove_all_from_array_tag;  // NOLINT
      proto.remove_all_from_array = EncodeArray(
          ArrayTransform(field_transform.transformation()).elements());
      return proto;

    case Type::Increment: {
      proto.which_transform_type =
          google_firestore_v1_DocumentTransform_FieldTransform_increment_tag;
      const auto& increment = static_cast<const NumericIncrementTransform&>(
          field_transform.transformation());
      proto.increment = EncodeFieldValue(increment.operand());
      return proto;
    }
  }

  UNREACHABLE();
}

FieldTransform Serializer::DecodeFieldTransform(
    nanopb::Reader* reader,
    const google_firestore_v1_DocumentTransform_FieldTransform& proto) const {
  switch (proto.which_transform_type) {
    case google_firestore_v1_DocumentTransform_FieldTransform_set_to_server_value_tag: {  // NOLINT
      HARD_ASSERT(
          proto.set_to_server_value ==
              google_firestore_v1_DocumentTransform_FieldTransform_ServerValue_REQUEST_TIME,  // NOLINT
          "Unknown transform setToServerValue: %s", proto.set_to_server_value);

      return FieldTransform(DecodeFieldPath(proto.field_path),
                            ServerTimestampTransform());
    }

    case google_firestore_v1_DocumentTransform_FieldTransform_append_missing_elements_tag: {  // NOLINT
      std::vector<FieldValue> elements =
          DecodeArray(reader, proto.append_missing_elements);
      return FieldTransform(DecodeFieldPath(proto.field_path),
                            ArrayTransform(TransformOperation::Type::ArrayUnion,
                                           std::move(elements)));
    }

    case google_firestore_v1_DocumentTransform_FieldTransform_remove_all_from_array_tag: {  // NOLINT
      std::vector<FieldValue> elements =
          DecodeArray(reader, proto.remove_all_from_array);
      return FieldTransform(
          DecodeFieldPath(proto.field_path),
          ArrayTransform(TransformOperation::Type::ArrayRemove,
                         std::move(elements)));
    }

    case google_firestore_v1_DocumentTransform_FieldTransform_increment_tag: {
      FieldValue operand = DecodeFieldValue(reader, proto.increment);
      return FieldTransform(DecodeFieldPath(proto.field_path),
                            NumericIncrementTransform(std::move(operand)));
    }
  }

  UNREACHABLE();
}

google_firestore_v1_Target Serializer::EncodeTarget(
    const QueryData& query_data) const {
  google_firestore_v1_Target result{};
  const Query& query = query_data.query();

  if (query.IsDocumentQuery()) {
    result.which_target_type = google_firestore_v1_Target_documents_tag;
    result.target_type.documents = EncodeDocumentsTarget(query);
  } else {
    result.which_target_type = google_firestore_v1_Target_query_tag;
    result.target_type.query = EncodeQueryTarget(query);
  }

  result.target_id = query_data.target_id();
  if (!query_data.resume_token().empty()) {
    result.which_resume_type = google_firestore_v1_Target_resume_token_tag;
    result.resume_type.resume_token =
        nanopb::CopyBytesArray(query_data.resume_token().get());
  }

  return result;
}

google_firestore_v1_Target_DocumentsTarget Serializer::EncodeDocumentsTarget(
    const core::Query& query) const {
  google_firestore_v1_Target_DocumentsTarget result{};

  result.documents_count = 1;
  result.documents = MakeArray<pb_bytes_array_t*>(result.documents_count);
  result.documents[0] = EncodeQueryPath(query.path());

  return result;
}

Query Serializer::DecodeDocumentsTarget(
    nanopb::Reader* reader,
    const google_firestore_v1_Target_DocumentsTarget& proto) const {
  if (proto.documents_count != 1) {
    reader->Fail(
        StringFormat("DocumentsTarget contained other than 1 document %s",
                     proto.documents_count));
    return InvalidQuery();
  }

  ResourcePath path = DecodeQueryPath(reader, DecodeString(proto.documents[0]));
  return Query(std::move(path));
}

google_firestore_v1_Target_QueryTarget Serializer::EncodeQueryTarget(
    const core::Query& query) const {
  google_firestore_v1_Target_QueryTarget result{};
  result.which_query_type =
      google_firestore_v1_Target_QueryTarget_structured_query_tag;

  pb_size_t from_count = 1;
  result.structured_query.from_count = from_count;
  result.structured_query.from =
      MakeArray<google_firestore_v1_StructuredQuery_CollectionSelector>(
          from_count);
  google_firestore_v1_StructuredQuery_CollectionSelector& from =
      result.structured_query.from[0];

  // Dissect the path into parent, collection_id and optional key filter.
  const ResourcePath& path = query.path();
  if (query.collection_group()) {
    HARD_ASSERT(
        path.size() % 2 == 0,
        "Collection group queries should be within a document path or root.");
    result.parent = EncodeQueryPath(path);

    from.collection_id = EncodeString(*query.collection_group());
    from.all_descendants = true;

  } else {
    HARD_ASSERT(path.size() % 2 != 0,
                "Document queries with filters are not supported.");
    result.parent = EncodeQueryPath(path.PopLast());
    from.collection_id = EncodeString(path.last_segment());
  }

  // Encode the filters.
  const auto& filters = query.filters();
  if (!filters.empty()) {
    result.structured_query.where = EncodeFilters(filters);
  }

  const auto& orders = query.order_bys();
  if (!orders.empty()) {
    result.structured_query.order_by_count = CheckedSize(orders.size());
    result.structured_query.order_by = EncodeOrderBys(orders);
  }

  if (query.limit() != Query::kNoLimit) {
    result.structured_query.has_limit = true;
    result.structured_query.limit.value = query.limit();
  }

  if (query.start_at()) {
    result.structured_query.start_at = EncodeBound(*query.start_at());
  }

  if (query.end_at()) {
    result.structured_query.end_at = EncodeBound(*query.end_at());
  }

  return result;
}

Query Serializer::DecodeQueryTarget(
    nanopb::Reader* reader,
    const google_firestore_v1_Target_QueryTarget& proto) const {
  // The QueryTarget oneof only has a single valid value.
  if (proto.which_query_type !=
      google_firestore_v1_Target_QueryTarget_structured_query_tag) {
    reader->Fail(
        StringFormat("Unknown query_type: %s", proto.which_query_type));
    return InvalidQuery();
  }

  ResourcePath path = DecodeQueryPath(reader, DecodeString(proto.parent));
  const google_firestore_v1_StructuredQuery& query = proto.structured_query;

  CollectionGroupId collection_group;
  size_t from_count = query.from_count;
  if (from_count > 0) {
    if (from_count != 1) {
      reader->Fail(
          "StructuredQuery.from with more than one collection is not "
          "supported.");
      return InvalidQuery();
    }

    google_firestore_v1_StructuredQuery_CollectionSelector& from =
        query.from[0];
    auto collection_id = DecodeString(from.collection_id);
    if (from.all_descendants) {
      collection_group = std::make_shared<const std::string>(collection_id);
    } else {
      path = path.Append(collection_id);
    }
  }

  FilterList filter_by;
  if (query.where.which_filter_type != 0) {
    filter_by = DecodeFilters(reader, query.where);
  }

  OrderByList order_by;
  if (query.order_by_count > 0) {
    order_by = DecodeOrderBys(reader, query.order_by, query.order_by_count);
  }

  int32_t limit = Query::kNoLimit;
  if (query.has_limit) {
    limit = query.limit.value;
  }

  std::shared_ptr<Bound> start_at;
  if (query.start_at.values_count > 0) {
    start_at = DecodeBound(reader, query.start_at);
  }

  std::shared_ptr<Bound> end_at;
  if (query.end_at.values_count > 0) {
    end_at = DecodeBound(reader, query.end_at);
  }

  return Query(std::move(path), std::move(collection_group),
               std::move(filter_by), std::move(order_by), limit,
               std::move(start_at), std::move(end_at));
}

google_firestore_v1_StructuredQuery_Filter Serializer::EncodeFilters(
    const FilterList& filters) const {
  google_firestore_v1_StructuredQuery_Filter result{};

  auto is_field_filter = [](const Filter& f) { return f.IsAFieldFilter(); };
  size_t filters_count = absl::c_count_if(filters, is_field_filter);
  if (filters_count == 1) {
    auto first = absl::c_find_if(filters, is_field_filter);
    // Special case: no existing filters and we only need to add one filter.
    // This can be made the single root filter without a composite filter.
    FieldFilter filter{*first};
    return EncodeSingularFilter(filter);
  }

  result.which_filter_type =
      google_firestore_v1_StructuredQuery_Filter_composite_filter_tag;
  google_firestore_v1_StructuredQuery_CompositeFilter& composite =
      result.composite_filter;
  composite.op =
      google_firestore_v1_StructuredQuery_CompositeFilter_Operator_AND;

  auto count = CheckedSize(filters_count);
  composite.filters_count = count;
  composite.filters =
      MakeArray<google_firestore_v1_StructuredQuery_Filter>(count);
  pb_size_t i = 0;
  for (const auto& filter : filters) {
    if (filter.IsAFieldFilter()) {
      HARD_ASSERT(i < count, "Index out of bounds");
      composite.filters[i] = EncodeSingularFilter(FieldFilter{filter});
      ++i;
    }
  }

  return result;
}

FilterList Serializer::DecodeFilters(
    nanopb::Reader* reader,
    const google_firestore_v1_StructuredQuery_Filter& proto) const {
  FilterList result;

  switch (proto.which_filter_type) {
    case google_firestore_v1_StructuredQuery_Filter_composite_filter_tag:
      return DecodeCompositeFilter(reader, proto.composite_filter);

    case google_firestore_v1_StructuredQuery_Filter_unary_filter_tag:
      return result.push_back(DecodeUnaryFilter(reader, proto.unary_filter));

    case google_firestore_v1_StructuredQuery_Filter_field_filter_tag:
      return result.push_back(DecodeFieldFilter(reader, proto.field_filter));

    default:
      reader->Fail(StringFormat("Unrecognized Filter.which_filter_type %s",
                                proto.which_filter_type));
      return result;
  }
}

google_firestore_v1_StructuredQuery_Filter Serializer::EncodeSingularFilter(
    const FieldFilter& filter) const {
  google_firestore_v1_StructuredQuery_Filter result{};

  if (filter.op() == Filter::Operator::Equal) {
    if (filter.value().is_null() || filter.value().is_nan()) {
      result.which_filter_type =
          google_firestore_v1_StructuredQuery_Filter_unary_filter_tag;
      result.unary_filter.which_operand_type =
          google_firestore_v1_StructuredQuery_UnaryFilter_field_tag;
      result.unary_filter.field.field_path = EncodeFieldPath(filter.field());

      auto op =
          filter.value().is_null()
              ? google_firestore_v1_StructuredQuery_UnaryFilter_Operator_IS_NULL
              : google_firestore_v1_StructuredQuery_UnaryFilter_Operator_IS_NAN;
      result.unary_filter.op = op;

      return result;
    }
  }

  result.which_filter_type =
      google_firestore_v1_StructuredQuery_Filter_field_filter_tag;

  result.field_filter.field.field_path = EncodeFieldPath(filter.field());
  result.field_filter.op = EncodeFieldFilterOperator(filter.op());
  result.field_filter.value = EncodeFieldValue(filter.value());

  return result;
}

Filter Serializer::DecodeFieldFilter(
    nanopb::Reader* reader,
    const google_firestore_v1_StructuredQuery_FieldFilter& field_filter) const {
  FieldPath field_path =
      FieldPath::FromServerFormat(DecodeString(field_filter.field.field_path));
  Filter::Operator op = DecodeFieldFilterOperator(reader, field_filter.op);
  FieldValue value = DecodeFieldValue(reader, field_filter.value);

  return FieldFilter::Create(std::move(field_path), op, std::move(value));
}

Filter Serializer::DecodeUnaryFilter(
    nanopb::Reader* reader,
    const google_firestore_v1_StructuredQuery_UnaryFilter& unary) const {
  HARD_ASSERT(unary.which_operand_type ==
                  google_firestore_v1_StructuredQuery_UnaryFilter_field_tag,
              "Unexpected UnaryFilter.which_operand_type: %s",
              unary.which_operand_type);

  auto field =
      FieldPath::FromServerFormat(DecodeString(unary.field.field_path));

  switch (unary.op) {
    case google_firestore_v1_StructuredQuery_UnaryFilter_Operator_IS_NULL:
      return FieldFilter::Create(std::move(field), Filter::Operator::Equal,
                                 FieldValue::Null());

    case google_firestore_v1_StructuredQuery_UnaryFilter_Operator_IS_NAN:
      return FieldFilter::Create(std::move(field), Filter::Operator::Equal,
                                 FieldValue::Nan());

    default:
      reader->Fail(StringFormat("Unrecognized UnaryFilter.op %s", unary.op));
      return InvalidFilter();
  }
}

FilterList Serializer::DecodeCompositeFilter(
    nanopb::Reader* reader,
    const google_firestore_v1_StructuredQuery_CompositeFilter& composite)
    const {
  if (composite.op !=
      google_firestore_v1_StructuredQuery_CompositeFilter_Operator_AND) {
    reader->Fail(StringFormat(
        "Only AND-type composite filters are supported, got %s", composite.op));
    return FilterList{};
  }

  FilterList result;
  result = result.reserve(composite.filters_count);

  for (pb_size_t i = 0; i != composite.filters_count; ++i) {
    auto& filter = composite.filters[i];
    switch (filter.which_filter_type) {
      case google_firestore_v1_StructuredQuery_Filter_composite_filter_tag:
        reader->Fail("Nested composite filters are not supported");
        return FilterList{};

      case google_firestore_v1_StructuredQuery_Filter_unary_filter_tag:
        result =
            result.push_back(DecodeUnaryFilter(reader, filter.unary_filter));
        break;

      case google_firestore_v1_StructuredQuery_Filter_field_filter_tag:
        result =
            result.push_back(DecodeFieldFilter(reader, filter.field_filter));
        break;

      default:
        reader->Fail(StringFormat("Unrecognized Filter.which_filter_type %s",
                                  filter.which_filter_type));
        return FilterList{};
    }
  }

  return result;
}

google_firestore_v1_StructuredQuery_FieldFilter_Operator
Serializer::EncodeFieldFilterOperator(Filter::Operator op) const {
  switch (op) {
    case Filter::Operator::LessThan:
      return google_firestore_v1_StructuredQuery_FieldFilter_Operator_LESS_THAN;

    case Filter::Operator::LessThanOrEqual:
      return google_firestore_v1_StructuredQuery_FieldFilter_Operator_LESS_THAN_OR_EQUAL;  // NOLINT

    case Filter::Operator::GreaterThan:
      return google_firestore_v1_StructuredQuery_FieldFilter_Operator_GREATER_THAN;  // NOLINT

    case Filter::Operator::GreaterThanOrEqual:
      return google_firestore_v1_StructuredQuery_FieldFilter_Operator_GREATER_THAN_OR_EQUAL;  // NOLINT

    case Filter::Operator::Equal:
      return google_firestore_v1_StructuredQuery_FieldFilter_Operator_EQUAL;

    case Filter::Operator::ArrayContains:
      return google_firestore_v1_StructuredQuery_FieldFilter_Operator_ARRAY_CONTAINS;  // NOLINT

    case Filter::Operator::In:
      return google_firestore_v1_StructuredQuery_FieldFilter_Operator_IN;

    case Filter::Operator::ArrayContainsAny:
      return google_firestore_v1_StructuredQuery_FieldFilter_Operator_ARRAY_CONTAINS_ANY;  // NOLINT

    default:
      HARD_FAIL("Unhandled Filter::Operator: %s", op);
  }
}

Filter::Operator Serializer::DecodeFieldFilterOperator(
    nanopb::Reader* reader,
    google_firestore_v1_StructuredQuery_FieldFilter_Operator op) const {
  switch (op) {
    case google_firestore_v1_StructuredQuery_FieldFilter_Operator_LESS_THAN:
      return Filter::Operator::LessThan;

    case google_firestore_v1_StructuredQuery_FieldFilter_Operator_LESS_THAN_OR_EQUAL:  // NOLINT
      return Filter::Operator::LessThanOrEqual;

    case google_firestore_v1_StructuredQuery_FieldFilter_Operator_GREATER_THAN:
      return Filter::Operator::GreaterThan;

    case google_firestore_v1_StructuredQuery_FieldFilter_Operator_GREATER_THAN_OR_EQUAL:  // NOLINT
      return Filter::Operator::GreaterThanOrEqual;

    case google_firestore_v1_StructuredQuery_FieldFilter_Operator_EQUAL:
      return Filter::Operator::Equal;

    case google_firestore_v1_StructuredQuery_FieldFilter_Operator_ARRAY_CONTAINS:  // NOLINT
      return Filter::Operator::ArrayContains;

    case google_firestore_v1_StructuredQuery_FieldFilter_Operator_IN:
      return Filter::Operator::In;

    case google_firestore_v1_StructuredQuery_FieldFilter_Operator_ARRAY_CONTAINS_ANY:  // NOLINT
      return Filter::Operator::ArrayContainsAny;

    default:
      reader->Fail(StringFormat("Unhandled FieldFilter.op: %s", op));
      return Filter::Operator{};
  }
}

google_firestore_v1_StructuredQuery_Order* Serializer::EncodeOrderBys(
    const OrderByList& orders) const {
  auto* result = MakeArray<google_firestore_v1_StructuredQuery_Order>(
      CheckedSize(orders.size()));

  int i = 0;
  for (const OrderBy& order : orders) {
    auto& encoded_order = result[i];

    encoded_order.field.field_path = EncodeFieldPath(order.field());
    auto dir = order.ascending()
                   ? google_firestore_v1_StructuredQuery_Direction_ASCENDING
                   : google_firestore_v1_StructuredQuery_Direction_DESCENDING;
    encoded_order.direction = dir;

    ++i;
  }

  return result;
}

OrderByList Serializer::DecodeOrderBys(
    nanopb::Reader* reader,
    google_firestore_v1_StructuredQuery_Order* order_bys,
    pb_size_t size) const {
  OrderByList result;
  result = result.reserve(size);

  for (pb_size_t i = 0; i != size; ++i) {
    result = result.push_back(DecodeOrderBy(reader, order_bys[i]));
  }

  return result;
}

OrderBy Serializer::DecodeOrderBy(
    nanopb::Reader* reader,
    const google_firestore_v1_StructuredQuery_Order& order_by) const {
  auto field_path =
      FieldPath::FromServerFormat(DecodeString(order_by.field.field_path));

  Direction direction;
  switch (order_by.direction) {
    case google_firestore_v1_StructuredQuery_Direction_ASCENDING:
      direction = Direction::Ascending;
      break;

    case google_firestore_v1_StructuredQuery_Direction_DESCENDING:
      direction = Direction::Descending;
      break;

    default:
      reader->Fail(StringFormat(
          "Unrecognized google_firestore_v1_StructuredQuery_Direction %s",
          order_by.direction));
      return OrderBy{};
  }

  return OrderBy(std::move(field_path), direction);
}

google_firestore_v1_Cursor Serializer::EncodeBound(const Bound& bound) const {
  google_firestore_v1_Cursor result{};
  result.before = bound.before();

  auto count = CheckedSize(bound.position().size());
  result.values_count = count;
  result.values = MakeArray<google_firestore_v1_Value>(count);

  int i = 0;
  for (const FieldValue& field_value : bound.position()) {
    result.values[i] = EncodeFieldValue(field_value);
    ++i;
  }

  return result;
}

std::shared_ptr<Bound> Serializer::DecodeBound(
    nanopb::Reader* reader, const google_firestore_v1_Cursor& cursor) const {
  std::vector<FieldValue> index_components;
  index_components.reserve(cursor.values_count);

  for (pb_size_t i = 0; i != cursor.values_count; ++i) {
    FieldValue value = DecodeFieldValue(reader, cursor.values[i]);
    index_components.push_back(std::move(value));
  }

  return std::make_shared<Bound>(std::move(index_components), cursor.before);
}

/* static */
pb_bytes_array_t* Serializer::EncodeFieldPath(const FieldPath& field_path) {
  return EncodeString(field_path.CanonicalString());
}

/* static */
FieldPath Serializer::DecodeFieldPath(const pb_bytes_array_t* field_path) {
  absl::string_view str = MakeStringView(field_path);
  return FieldPath::FromServerFormat(str);
}

pb_bytes_array_t* Serializer::EncodeQueryPath(const ResourcePath& path) const {
  return EncodeResourceName(database_id_, path);
}

google_protobuf_Timestamp Serializer::EncodeVersion(
    const SnapshotVersion& version) {
  return EncodeTimestamp(version.timestamp());
}

google_protobuf_Timestamp Serializer::EncodeTimestamp(
    const Timestamp& timestamp_value) {
  google_protobuf_Timestamp result{};
  result.seconds = timestamp_value.seconds();
  result.nanos = timestamp_value.nanoseconds();
  return result;
}

SnapshotVersion Serializer::DecodeVersion(
    nanopb::Reader* reader, const google_protobuf_Timestamp& proto) {
  return SnapshotVersion{DecodeTimestamp(reader, proto)};
}

Timestamp Serializer::DecodeTimestamp(
    nanopb::Reader* reader, const google_protobuf_Timestamp& timestamp_proto) {
  // The Timestamp ctor will assert if we provide values outside the valid
  // range. However, since we're decoding, a single corrupt byte could cause
  // this to occur, so we'll verify the ranges before passing them in since we'd
  // rather not abort in these situations.
  if (timestamp_proto.seconds < TimestampInternal::Min().seconds()) {
    reader->Fail(
        "Invalid message: timestamp beyond the earliest supported date");
  } else if (TimestampInternal::Max().seconds() < timestamp_proto.seconds) {
    reader->Fail("Invalid message: timestamp beyond the latest supported date");
  } else if (timestamp_proto.nanos < 0 || timestamp_proto.nanos > 999999999) {
    reader->Fail(
        "Invalid message: timestamp nanos must be between 0 and 999999999");
  }

  if (!reader->status().ok()) return Timestamp();
  return Timestamp{timestamp_proto.seconds, timestamp_proto.nanos};
}

FieldValue Serializer::DecodeReference(
    Reader* reader, const pb_bytes_array_t* resource_name_raw) const {
  ResourcePath resource_name =
      DecodeResourceName(reader, MakeStringView(resource_name_raw));
  ValidateDocumentKeyPath(reader, resource_name);
  DatabaseId database_id = DecodeDatabaseId(reader, resource_name);
  DocumentKey key = DecodeKey(reader, resource_name);

  return FieldValue::FromReference(std::move(database_id), std::move(key));
}

/* static */
GeoPoint Serializer::DecodeGeoPoint(nanopb::Reader* reader,
                                    const google_type_LatLng& latlng_proto) {
  // The GeoPoint ctor will assert if we provide values outside the valid range.
  // However, since we're decoding, a single corrupt byte could cause this to
  // occur, so we'll verify the ranges before passing them in since we'd rather
  // not abort in these situations.
  double latitude = latlng_proto.latitude;
  double longitude = latlng_proto.longitude;
  if (std::isnan(latitude) || latitude < -90 || 90 < latitude) {
    reader->Fail("Invalid message: Latitude must be in the range of [-90, 90]");
  } else if (std::isnan(longitude) || longitude < -180 || 180 < longitude) {
    reader->Fail(
        "Invalid message: Latitude must be in the range of [-180, 180]");
  }

  if (!reader->status().ok()) return GeoPoint();
  return GeoPoint(latitude, longitude);
}

google_firestore_v1_ArrayValue Serializer::EncodeArray(
    const std::vector<FieldValue>& array_value) const {
  google_firestore_v1_ArrayValue result{};

  pb_size_t count = CheckedSize(array_value.size());
  result.values_count = count;
  result.values = MakeArray<google_firestore_v1_Value>(count);

  size_t i = 0;
  for (const FieldValue& fv : array_value) {
    result.values[i++] = EncodeFieldValue(fv);
  }

  return result;
}

std::vector<FieldValue> Serializer::DecodeArray(
    nanopb::Reader* reader,
    const google_firestore_v1_ArrayValue& array_proto) const {
  std::vector<FieldValue> result;
  result.reserve(array_proto.values_count);

  for (size_t i = 0; i < array_proto.values_count; i++) {
    result.push_back(DecodeFieldValue(reader, array_proto.values[i]));
  }

  return result;
}

google_firestore_v1_MapValue Serializer::EncodeMapValue(
    const ObjectValue& object_value) const {
  google_firestore_v1_MapValue result{};

  pb_size_t count = CheckedSize(object_value.GetInternalValue().size());

  result.fields_count = count;
  result.fields = MakeArray<google_firestore_v1_MapValue_FieldsEntry>(count);

  int i = 0;
  for (const auto& kv : object_value.GetInternalValue()) {
    result.fields[i].key = EncodeString(kv.first);
    result.fields[i].value = EncodeFieldValue(kv.second);
    i++;
  }

  return result;
}

MutationResult Serializer::DecodeMutationResult(
    nanopb::Reader* reader,
    const google_firestore_v1_WriteResult& write_result,
    const SnapshotVersion& commit_version) const {
  // NOTE: Deletes don't have an update_time, use commit_version instead.
  SnapshotVersion version =
      write_result.has_update_time
          ? DecodeVersion(reader, write_result.update_time)
          : commit_version;

  absl::optional<std::vector<FieldValue>> transform_results;
  if (write_result.transform_results_count > 0) {
    transform_results = std::vector<FieldValue>{};
    for (pb_size_t i = 0; i < write_result.transform_results_count; i++) {
      transform_results->push_back(
          DecodeFieldValue(reader, write_result.transform_results[i]));
    }
  }

  return MutationResult(version, std::move(transform_results));
}

std::vector<google_firestore_v1_ListenRequest_LabelsEntry>
Serializer::EncodeListenRequestLabels(const QueryData& query_data) const {
  std::vector<google_firestore_v1_ListenRequest_LabelsEntry> result;
  auto value = EncodeLabel(query_data.purpose());
  if (value.empty()) {
    return result;
  }

  result.push_back({/* key */ EncodeString("goog-listen-tags"),
                    /* value */ EncodeString(value)});

  return result;
}

std::string Serializer::EncodeLabel(QueryPurpose purpose) const {
  switch (purpose) {
    case QueryPurpose::Listen:
      return "";
    case QueryPurpose::ExistenceFilterMismatch:
      return "existence-filter-mismatch";
    case QueryPurpose::LimboResolution:
      return "limbo-document";
  }
  UNREACHABLE();
}

std::unique_ptr<WatchChange> Serializer::DecodeWatchChange(
    nanopb::Reader* reader,
    const google_firestore_v1_ListenResponse& watch_change) const {
  switch (watch_change.which_response_type) {
    case google_firestore_v1_ListenResponse_target_change_tag:
      return DecodeTargetChange(reader, watch_change.target_change);

    case google_firestore_v1_ListenResponse_document_change_tag:
      return DecodeDocumentChange(reader, watch_change.document_change);

    case google_firestore_v1_ListenResponse_document_delete_tag:
      return DecodeDocumentDelete(reader, watch_change.document_delete);

    case google_firestore_v1_ListenResponse_document_remove_tag:
      return DecodeDocumentRemove(reader, watch_change.document_remove);

    case google_firestore_v1_ListenResponse_filter_tag:
      return DecodeExistenceFilterWatchChange(reader, watch_change.filter);
  }
  UNREACHABLE();
}

SnapshotVersion Serializer::DecodeVersionFromListenResponse(
    nanopb::Reader* reader,
    const google_firestore_v1_ListenResponse& listen_response) const {
  // We have only reached a consistent snapshot for the entire stream if there
  // is a read_time set and it applies to all targets (i.e. the list of targets
  // is empty). The backend is guaranteed to send such responses.
  if (listen_response.which_response_type !=
      google_firestore_v1_ListenResponse_target_change_tag) {
    return SnapshotVersion::None();
  }
  if (listen_response.target_change.target_ids_count != 0) {
    return SnapshotVersion::None();
  }

  return DecodeVersion(reader, listen_response.target_change.read_time);
}

std::unique_ptr<WatchChange> Serializer::DecodeTargetChange(
    nanopb::Reader* reader,
    const google_firestore_v1_TargetChange& change) const {
  WatchTargetChangeState state =
      DecodeTargetChangeState(reader, change.target_change_type);
  std::vector<TargetId> target_ids(change.target_ids,
                                   change.target_ids + change.target_ids_count);
  ByteString resume_token(change.resume_token);

  util::Status cause;
  if (change.has_cause) {
    cause = util::Status{static_cast<Error>(change.cause.code),
                         DecodeString(change.cause.message)};
  }

  return absl::make_unique<WatchTargetChange>(
      state, std::move(target_ids), std::move(resume_token), std::move(cause));
}

WatchTargetChangeState Serializer::DecodeTargetChangeState(
    nanopb::Reader* reader,
    const google_firestore_v1_TargetChange_TargetChangeType state) {
  switch (state) {
    case google_firestore_v1_TargetChange_TargetChangeType_NO_CHANGE:
      return WatchTargetChangeState::NoChange;
    case google_firestore_v1_TargetChange_TargetChangeType_ADD:
      return WatchTargetChangeState::Added;
    case google_firestore_v1_TargetChange_TargetChangeType_REMOVE:
      return WatchTargetChangeState::Removed;
    case google_firestore_v1_TargetChange_TargetChangeType_CURRENT:
      return WatchTargetChangeState::Current;
    case google_firestore_v1_TargetChange_TargetChangeType_RESET:
      return WatchTargetChangeState::Reset;
  }
  UNREACHABLE();
}

std::unique_ptr<WatchChange> Serializer::DecodeDocumentChange(
    nanopb::Reader* reader,
    const google_firestore_v1_DocumentChange& change) const {
  ObjectValue value = DecodeFields(reader, change.document.fields_count,
                                   change.document.fields);
  DocumentKey key = DecodeKey(reader, change.document.name);

  HARD_ASSERT(change.document.has_update_time,
              "Got a document change with no snapshot version");
  SnapshotVersion version = DecodeVersion(reader, change.document.update_time);

  // TODO(wuandy): Originally `document` is constructed with `change.document`
  // as last argument, such that it does not have to encode the proto again
  // when saving it. It's dangerous because last argument is an `any` type.
  // Revisit this when porting local serializer to see if we can do it safely.
  Document document(std::move(value), key, version, DocumentState::kSynced);

  std::vector<TargetId> updated_target_ids(
      change.target_ids, change.target_ids + change.target_ids_count);
  std::vector<TargetId> removed_target_ids(
      change.removed_target_ids,
      change.removed_target_ids + change.removed_target_ids_count);

  return absl::make_unique<DocumentWatchChange>(
      std::move(updated_target_ids), std::move(removed_target_ids),
      std::move(key), std::move(document));
}

std::unique_ptr<WatchChange> Serializer::DecodeDocumentDelete(
    nanopb::Reader* reader,
    const google_firestore_v1_DocumentDelete& change) const {
  DocumentKey key = DecodeKey(reader, change.document);
  // Note that version might be unset in which case we use
  // SnapshotVersion::None().
  SnapshotVersion version = change.has_read_time
                                ? DecodeVersion(reader, change.read_time)
                                : SnapshotVersion::None();
  NoDocument document(key, version, /* has_committed_mutations= */ false);

  std::vector<TargetId> removed_target_ids(
      change.removed_target_ids,
      change.removed_target_ids + change.removed_target_ids_count);

  return absl::make_unique<DocumentWatchChange>(
      std::vector<TargetId>{}, std::move(removed_target_ids), std::move(key),
      std::move(document));
}

std::unique_ptr<WatchChange> Serializer::DecodeDocumentRemove(
    nanopb::Reader* reader,
    const google_firestore_v1_DocumentRemove& change) const {
  DocumentKey key = DecodeKey(reader, change.document);
  std::vector<TargetId> removed_target_ids(
      change.removed_target_ids,
      change.removed_target_ids + change.removed_target_ids_count);

  return absl::make_unique<DocumentWatchChange>(std::vector<TargetId>{},
                                                std::move(removed_target_ids),
                                                std::move(key), absl::nullopt);
}

std::unique_ptr<WatchChange> Serializer::DecodeExistenceFilterWatchChange(
    nanopb::Reader* reader,
    const google_firestore_v1_ExistenceFilter& filter) const {
  ExistenceFilter existence_filter{filter.count};
  return absl::make_unique<ExistenceFilterWatchChange>(existence_filter,
                                                       filter.target_id);
}

}  // namespace remote
}  // namespace firestore
}  // namespace firebase<|MERGE_RESOLUTION|>--- conflicted
+++ resolved
@@ -651,13 +651,8 @@
       DocumentKey key = DecodeKey(reader, mutation.update.name);
       ObjectValue value = DecodeFields(reader, mutation.update.fields_count,
                                        mutation.update.fields);
-<<<<<<< HEAD
       if (mutation.has_update_mask) {
         FieldMask mask = DecodeFieldMask(mutation.update_mask);
-=======
-      FieldMask mask = DecodeFieldMask(mutation.update_mask);
-      if (mask.size() > 0) {
->>>>>>> 97141f52
         return PatchMutation(std::move(key), std::move(value), std::move(mask),
                              std::move(precondition));
       } else {
