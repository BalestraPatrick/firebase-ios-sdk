/*
 * Copyright 2017 Google
 *
 * Licensed under the Apache License, Version 2.0 (the "License");
 * you may not use this file except in compliance with the License.
 * You may obtain a copy of the License at
 *
 *      http://www.apache.org/licenses/LICENSE-2.0
 *
 * Unless required by applicable law or agreed to in writing, software
 * distributed under the License is distributed on an "AS IS" BASIS,
 * WITHOUT WARRANTIES OR CONDITIONS OF ANY KIND, either express or implied.
 * See the License for the specific language governing permissions and
 * limitations under the License.
 */

#import "MainViewController.h"

#import <objc/runtime.h>
#import <GameKit/GameKit.h>

#import <FirebaseCore/FIRApp.h>
#import <FirebaseCore/FIRAppInternal.h>
#import <FirebaseCore/FIRAppAssociationRegistration.h>

#import "AppManager.h"
#import "AuthCredentials.h"
#import "FIRAdditionalUserInfo.h"
#import "FIRGameCenterAuthProvider.h"
#import "FIROAuthProvider.h"
#import "FIRPhoneAuthCredential.h"
#import "FIRPhoneAuthProvider.h"
#import "FIRAuthTokenResult.h"
#import "FirebaseAuth.h"
#import "CustomTokenDataEntryViewController.h"
#import "FacebookAuthProvider.h"
#import "GoogleAuthProvider.h"
#import "SettingsViewController.h"
#import "StaticContentTableViewManager.h"
#import "UIViewController+Alerts.h"
#import "UserInfoViewController.h"
#import "UserTableViewCell.h"

#import "FIRAuth_Internal.h"
#import "FIRAuthAPNSToken.h"
#import "FIRAuthAPNSTokenManager.h"
#import "FIRAuthAppCredential.h"
#import "FIRAuthAppCredentialManager.h"
#import "FIRAuthBackend.h"
#import "FIRVerifyClientRequest.h"
#import "FIRVerifyClientResponse.h"
#import "FIRSendVerificationCodeRequest.h"

NS_ASSUME_NONNULL_BEGIN

/** @typedef textInputCompletionBlock
    @brief The type of callback used to report text input prompt results.
 */
typedef void (^textInputCompletionBlock)(NSString *_Nullable userInput);

/** @typedef testAutomationCallback
    @brief The type of callback used when automatically testing an API.
 */
typedef void (^testAutomationCallback)(NSError *_Nullable error);

/** @var kTokenGetButtonText
    @brief The text of the "Get Token" button.
 */
static NSString *const kTokenGetButtonText = @"Get Token";

/** @var kGetTokenResultButtonText
    @brief The text of the "Get Token Result" button.
 */
static NSString *const kGetTokenResultButtonText = @"Get Token Result";

/** @var kGetTokenResultForceButtonText
    @brief The text of the "Force Token Result" button.
 */
static NSString *const kGetTokenResultForceButtonText = @"Force Token Result";

/** @var kTokenRefreshButtonText
    @brief The text of the "Refresh Token" button.
 */
static NSString *const kTokenRefreshButtonText = @"Force Refresh Token";

/** @var kTokenRefreshedAlertTitle
    @brief The title of the "Token Refreshed" alert.
 */
static NSString *const kTokenRefreshedAlertTitle = @"Token";

/** @var kTokenRefreshErrorAlertTitle
    @brief The title of the "Token Refresh error" alert.
 */
static NSString *const kTokenRefreshErrorAlertTitle = @"Get Token Error";

/** @var kSettingsButtonTextDesription
    @brief The description for the text of the "Settings" button.
 */
static NSString *const kSettingsButtonTextDesription =
    @"The button text to open sample app settings";

/** @var kUserInfoButtonText
    @brief The text of the "Show User Info" button.
 */
static NSString *const kUserInfoButtonText = @"[Show User Info]";

/** @var kSetImageURLText
    @brief The text of the "Set Photo url" button.
 */
static NSString *const kSetPhotoURLText = @"Set Photo url";

/** @var kSignInGoogleButtonText
    @brief The text of the "Google SignIn" button.
 */
static NSString *const kSignInGoogleButtonText = @"Sign in with Google";

/** @var kSignInWithEmailLink
    @brief The text of the "Sign in with Email Link" button.
 */
static NSString *const kSignInWithEmailLink = @"Sign in with Email Link";

/** @var kVerifyEmailLinkAccount
    @brief The text of the "Verify Email-link Account" button.
 */
static NSString *const kVerifyEmailLinkAccount = @"Verify Email-link Account";

/** @var kSendEmailSignInLink
    @brief The text of the "Send Email SignIn link" button
*/
static NSString *const kSendEmailSignInLink = @"Send Email Sign in Link";

/** @var kSignInAndRetrieveGoogleButtonText
    @brief The text of the "Sign in with Google and retrieve data" button.
 */
static NSString *const kSignInGoogleAndRetrieveDataButtonText =
    @"Sign in with Google and retrieve data";

/** @var kSignInFacebookButtonText
    @brief The text of the "Facebook SignIn" button.
 */
static NSString *const kSignInFacebookButtonText = @"Sign in with Facebook";

/** @var kSignInFacebookAndRetrieveDataButtonText
    @brief The text of the "Facebook SignIn and retrieve data" button.
 */
static NSString *const kSignInFacebookAndRetrieveDataButtonText =
    @"Sign in with Facebook and retrieve data";

/** @var kSignInEmailPasswordButtonText
    @brief The text of the "Email/Password SignIn" button.
 */
static NSString *const kSignInEmailPasswordButtonText = @"Sign in with Email/Password";

/** @var kSignInEmailPasswordAuthDataResultButtonText
    @brief The text of the "Email/Password SignIn (AuthDataResult)" button.
 */
static NSString *const kSignInEmailPasswordAuthDataResultButtonText =
    @"Sign in with Email/Password (Deprecated)";

/** @var kSignInWithCustomTokenButtonText
    @brief The text of the "Sign In (BYOAuth)" button.
 */
static NSString *const kSignInWithCustomTokenButtonText = @"Sign In (BYOAuth)";

/** @var kSignInWithCustomAuthResultTokenButtonText
    @brief The text of the "Sign In with Custom Token (Auth Result)" button.
 */
static NSString *const kSignInWithCustomAuthResultTokenButtonText = @"Sign In with Custom Token"
    " (Deprecated)";

/** @var kSignInAnonymouslyButtonText
    @brief The text of the "Sign In Anonymously" button.
 */
static NSString *const kSignInAnonymouslyButtonText = @"Sign In Anonymously";

/** @var kSignInAnonymouslyWithAuthResultButtonText
    @brief The text of the "Sign In Anonymously (AuthDataResult)" button.
 */
static NSString *const kSignInAnonymouslyWithAuthResultButtonText =
    @"Sign In Anonymously (Deprecated)";

/** @var kSignedInAlertTitle
    @brief The text of the "Sign In Succeeded" alert.
 */
static NSString *const kSignedInAlertTitle = @"Signed In";

/** @var kSignInErrorAlertTitle
    @brief The text of the "Sign In Encountered an Error" alert.
 */
static NSString *const kSignInErrorAlertTitle = @"Sign-In Error";

/** @var kSignOutButtonText
    @brief The text of the "Sign Out" button.
 */
static NSString *const kSignOutButtonText = @"Sign Out";

/** @var kDeleteAccountText
    @brief The text of the "Delete Account" button.
 */
static NSString *const kDeleteUserText = @"Delete Account";

/** @var kReauthenticateGoogleText
    @brief The text of the "Reathenticate Google" button.
 */
static NSString *const kReauthenticateGoogleText = @"Reauthenticate Google";

/** @var kReauthenticateGoogleAndRetrieveDataText
    @brief The text of the "Reathenticate Google and retrieve data" button.
 */
static NSString *const kReauthenticateGoogleAndRetrieveDataText =
    @"Reauthenticate Google and retrieve data";

/** @var kReauthenticateFBText
    @brief The text of the "Reathenticate Facebook" button.
 */
static NSString *const kReauthenticateFBText = @"Reauthenticate FB";

/** @var kReauthenticateFBAndRetrieveDataText
    @brief The text of the "Reathenticate Facebook and retrieve data" button.
 */
static NSString *const kReauthenticateFBAndRetrieveDataText =
    @"Reauthenticate FB and retrieve data";

/** @var kReAuthenticateEmail
    @brief The text of the "Reathenticate Email" button.
 */
static NSString *const kReauthenticateEmailText = @"Reauthenticate Email/Password";

/** @var kOKButtonText
    @brief The text of the "OK" button for the Sign In result dialogs.
 */
static NSString *const kOKButtonText = @"OK";

/** @var kSetDisplayNameTitle
    @brief The title of the "Set Display Name" error dialog.
 */
static NSString *const kSetDisplayNameTitle = @"Set Display Name";

/** @var kUpdateEmailText
    @brief The title of the "Update Email" button.
 */
static NSString *const kUpdateEmailText = @"Update Email";

/** @var kUpdatePasswordText
    @brief The title of the "Update Password" button.
 */
static NSString *const kUpdatePasswordText = @"Update Password";

/** @var kUpdatePhoneNumber
    @brief The title of the "Update Photo" button.
 */
static NSString *const kUpdatePhoneNumber = @"Update Phone Number";

/** @var kLinkPhoneNumber
    @brief The title of the "Link phone" button.
 */
static NSString *const kLinkPhoneNumber = @"Link Phone Number";

/** @var kUnlinkPhone
    @brief The title of the "Unlink Phone" button for unlinking phone auth provider.
 */
static NSString *const kUnlinkPhoneNumber = @"Unlink Phone Number";

/** @var kReloadText
    @brief The title of the "Reload User" button.
 */
static NSString *const kReloadText = @"Reload User";

/** @var kLinkWithGoogleText
    @brief The title of the "Link with Google" button.
 */
static NSString *const kLinkWithGoogleText = @"Link with Google";

/** @var kLinkWithGoogleAndRetrieveDataText
    @brief The title of the "Link with Google and retrieve data" button.
 */
static NSString *const kLinkWithGoogleAndRetrieveDataText = @"Link with Google and retrieve data";

/** @var kLinkWithFacebookText
    @brief The title of the "Link with Facebook Account" button.
 */
static NSString *const kLinkWithFacebookText = @"Link with Facebook";

/** @var kLinkWithFacebookAndRetrieveDataText
    @brief The title of the "Link with Facebook and retrieve data" button.
 */
static NSString *const kLinkWithFacebookAndRetrieveDataText =
    @"Link with Facebook and retrieve data";

/** @var kLinkWithEmailPasswordText
    @brief The title of the "Link with Email/Password Account" button.
 */
static NSString *const kLinkWithEmailPasswordText = @"Link with Email/Password";

/** @var kUnlinkTitle
    @brief The text of the "Unlink from Provider" error Dialog.
 */
static NSString *const kUnlinkTitle = @"Unlink from Provider";

/** @var kUnlinkFromGoogle
    @brief The text of the "Unlink from Google" button.
 */
static NSString *const kUnlinkFromGoogle = @"Unlink from Google";

/** @var kUnlinkFromFacebook
    @brief The text of the "Unlink from Facebook" button.
 */
static NSString *const kUnlinkFromFacebook = @"Unlink from Facebook";

/** @var kUnlinkFromEmailPassword
    @brief The text of the "Unlink from Google" button.
 */
static NSString *const kUnlinkFromEmailPassword = @"Unlink from Email/Password";

/** @var kGetProvidersForEmail
    @brief The text of the "Get Provider IDs for Email" button.
 */
static NSString *const kGetProvidersForEmail = @"Get Provider IDs for Email";

/** @var kGetAllSignInMethodsForEmail
    @brief The text of the "Get sign-in methods for Email" button.
 */
static NSString *const kGetAllSignInMethodsForEmail = @"Get Sign-in methods for Email";

/** @var kActionCodeTypeDescription
    @brief The description of the "Action Type" entry.
 */
static NSString *const kActionCodeTypeDescription = @"Action Type";

/** @var kContinueURLDescription
    @brief The description of the "Continue URL" entry.
 */
static NSString *const kContinueURLDescription = @"Continue URL";

/** @var kRequestVerifyEmail
    @brief The text of the "Request Verify Email Link" button.
 */
static NSString *const kRequestVerifyEmail = @"Request Verify Email Link";

/** @var kRequestPasswordReset
    @brief The text of the "Email Password Reset" button.
 */
static NSString *const kRequestPasswordReset = @"Send Password Reset Email";

/** @var kResetPassword
    @brief The text of the "Password Reset" button.
 */
static NSString *const kResetPassword = @"Reset Password";

/** @var kCheckActionCode
    @brief The text of the "Check action code" button.
 */
static NSString *const kCheckActionCode = @"Check action code";

/** @var kApplyActionCode
    @brief The text of the "Apply action code" button.
 */
static NSString *const kApplyActionCode = @"Apply action code";

/** @var kVerifyPasswordResetCode
    @brief The text of the "Verify password reset code" button.
 */
static NSString *const kVerifyPasswordResetCode = @"Verify password reset code";

/** @var kSectionTitleSettings
    @brief The text for the title of the "Settings" section.
 */
static NSString *const kSectionTitleSettings = @"SETTINGS";

/** @var kSectionTitleSignIn
    @brief The text for the title of the "Sign-In" section.
 */
static NSString *const kSectionTitleSignIn = @"SIGN-IN";

/** @var kSectionTitleReauthenticate
    @brief The text for the title of the "Reauthenticate" section.
 */
static NSString *const kSectionTitleReauthenticate = @"REAUTHENTICATE";

/** @var kSectionTitleTokenActions
    @brief The text for the title of the "Token Actions" section.
 */
static NSString *const kSectionTitleTokenActions = @"TOKEN ACTIONS";

/** @var kSectionTitleEditUser
    @brief The text for the title of the "Edit User" section.
 */
static NSString *const kSectionTitleEditUser = @"EDIT USER";

/** @var kSectionTitleLinkUnlinkAccount
    @brief The text for the title of the "Link/Unlink account" section.
 */
static NSString *const kSectionTitleLinkUnlinkAccounts = @"LINK/UNLINK ACCOUNT";

/** @var kSectionTitleUserActions
    @brief The text for the title of the "User Actions" section.
 */
static NSString *const kSectionTitleUserActions = @"USER ACTIONS";

/** @var kSectionTitleOOBAction
    @brief The text for the title of the "OOB Actions" section.
 */
static NSString *const kSectionTitleOOBActions = @"OOB ACTIONS";

/** @var kSectionTitleUserDetails
    @brief The text for the title of the "User Details" section.
 */
static NSString *const kSectionTitleUserDetails = @"SIGNED-IN USER DETAILS";

/** @var kSectionTitleListeners
    @brief The title for the table view section dedicated to auth state did change listeners.
 */
static NSString *const kSectionTitleListeners = @"Listeners";

/** @var kAddAuthStateListenerTitle
    @brief The title for the table view row which adds a block to the auth state did change
        listeners.
 */
static NSString *const kAddAuthStateListenerTitle = @"Add Auth State Change Listener";

/** @var kRemoveAuthStateListenerTitle
    @brief The title for the table view row which removes a block to the auth state did change
        listeners.
 */
static NSString *const kRemoveAuthStateListenerTitle = @"Remove Last Auth State Change Listener";

/** @var kAddIDTokenListenerTitle
    @brief The title for the table view row which adds a block to the ID token did change
        listeners.
 */
static NSString *const kAddIDTokenListenerTitle = @"Add ID Token Change Listener";

/** @var kRemoveIDTokenListenerTitle
    @brief The title for the table view row which removes a block to the ID token did change
        listeners.
 */
static NSString *const kRemoveIDTokenListenerTitle = @"Remove Last ID Token Change Listener";

/** @var kSectionTitleApp
    @brief The text for the title of the "App" section.
 */
static NSString *const kSectionTitleApp = @"APP";

/** @var kSwitchToInMemoryUserTitle
    @brief The text of the "Switch to in memory user" button.
 */
static NSString *const kSwitchToInMemoryUserTitle = @"Switch to in memory user";

/** @var kCreateUserTitle
    @brief The text of the "Create User" button.
 */
static NSString *const kCreateUserTitle = @"Create User";

/** @var kCreateUserAuthDataResultTitle
    @brief The text of the "Create User (AuthDataResult)" button.
 */
static NSString *const kCreateUserAuthDataResultTitle = @"Create User (AuthDataResult)";

/** @var kDeleteAppTitle
    @brief The text of the "Delete App" button.
 */
static NSString *const kDeleteAppTitle = @"Delete App";

/** @var kTimeAuthInitTitle
    @brief The text of the "Time Auth Initialization" button.
 */
static NSString *const kTimeAuthInitTitle = @"Time Auth Initialization";

/** @var kSectionTitleManualTests
    @brief The section title for automated manual tests.
 */
static NSString *const kSectionTitleManualTests = @"Automated (Manual) Tests";

/** @var kAutoBYOAuthTitle
    @brief The button title for automated BYOAuth operation.
 */
static NSString *const kAutoBYOAuthTitle = @"BYOAuth";

/** @var kAutoSignInGoogle
    @brief The button title for automated Google sign-in operation.
 */
static NSString *const kAutoSignInGoogle = @"Sign In With Google";

/** @var kAutoSignInFacebook
    @brief The button title for automated Facebook sign-in operation.
 */
static NSString *const kAutoSignInFacebook = @"Sign In With Facebook";

/** @var kAutoSignUpEmailPassword
    @brief The button title for automated sign-up with email/password.
 */
static NSString *const kAutoSignUpEmailPassword = @"Sign Up With Email/Password";

/** @var kAutoSignInAnonymously
    @brief The button title for automated sign-in anonymously.
 */
static NSString *const kAutoSignInAnonymously = @"Sign In Anonymously";

/** @var kAutoAccountLinking
    @brief The button title for automated account linking.
 */
static NSString *const kAutoAccountLinking = @"Link with Google";

/** @var kAutoPhoneNumberSignIn
    @brief The button title for automated Phone Number sign-in.
 */
static NSString *const kAutoPhoneNumberSignIn = @"Sign in With Phone Number";

/** @var kGitHubSignInButtonText
    @brief The button title for signing in with github.
 */
static NSString *const kGitHubSignInButtonText = @"Sign In with GitHub";

/** @var kExpiredCustomTokenUrl
    @brief The url for obtaining a valid custom token string used to test BYOAuth.
 */
static NSString *const kCustomTokenUrl = @"https://fb-sa-1211.appspot.com/token";

/** @var kCustomTokenUrl
    @brief The url for obtaining an expired custom token string used to test BYOAuth.
 */
static NSString *const kExpiredCustomTokenUrl = @"https://fb-sa-1211.appspot.com/expired_token";

/** @var kFakeDisplayPhotoUrl
    @brief The url for obtaining a display displayPhoto used for testing.
 */
static NSString *const kFakeDisplayPhotoUrl =
    @"https://www.gstatic.com/images/branding/product/1x/play_apps_48dp.png";

/** @var kFakeDisplayName
    @brief Fake display name for testing.
 */
static NSString *const kFakeDisplayName = @"John GoogleSpeed";

/** @var kFakeEmail
    @brief Fake email for testing.
 */
static NSString *const kFakeEmail =@"firemail@example.com";

/** @var kFakePassword
    @brief Fake password for testing.
 */
static NSString *const kFakePassword =@"fakePassword";

/** @var kInvalidCustomToken
    @brief The custom token string for testing BYOAuth.
 */
static NSString *const kInvalidCustomToken = @"invalid custom token.";

/** @var kSafariGoogleSignOutMessagePrompt
    @brief The message text informing user to sign-out from Google on safari before continuing.
 */
static NSString *const kSafariGoogleSignOutMessagePrompt = @"This automated test assumes that no "
    "Google account is signed in on Safari, if your are not prompted for a password, sign out on "
    "Safari and rerun the test.";

/** @var kSafariFacebookSignOutMessagePrompt
    @brief The message text informing user to sign-out from Facebook on safari before continuing.
 */
static NSString *const kSafariFacebookSignOutMessagePrompt = @"This automated test assumes that no "
    "Facebook account is signed in on Safari, if your are not prompted for a password, sign out on "
    "Safari and rerun the test.";

/** @var kUnlinkAccountMessagePrompt
    @brief The message text informing user to use an unlinked account for account linking.
 */
static NSString *const kUnlinkAccountMessagePrompt = @"Sign into gmail with an email address "
    "that has not been linked to this sample application before. Delete account if necessary.";

/** @var kPasswordResetAction
    @brief The value for password reset mode in the action code URL.
 */
static NSString *const kPasswordResetAction = @"resetPassword";

/** @var kVerifyEmailAction
    @brief The value for verify email mode in the action code URL.
 */
static NSString *const kVerifyEmailAction = @"verifyEmail";

// Declared extern in .h file.
NSString *const kCreateUserAccessibilityID = @"CreateUserAccessibilityID";

/** @var kPhoneAuthSectionTitle
    @brief The title for the phone auth section of the test app.
 */
static NSString *const kPhoneAuthSectionTitle = @"Phone Auth";

/** @var kPhoneNumberSignInTitle
    @brief The title for button to sign in with phone number using reCAPTCHA.
 */
static NSString *const kPhoneNumberSignInReCaptchaTitle = @"Sign in With Phone Number";

/** @var kVerifyIOSClientTitle
<<<<<<< HEAD
 @brief The title for button to verify iOS client.
 */
static NSString *const kVerifyIOSClientTitle = @"Verify iOS client";

/** @var kIsNewUserToggleTitle
=======
    @brief The title for button to verify iOS client.
 */
static NSString *const kVerifyIOSClientTitle = @"Verify iOS client";

/** @var kGameCenterAuthSectionTitle
    @brief The title for the section of Game Center
 */
static NSString *const kGameCenterAuthSectionTitle = @"Game Center";

/** @var kLogInWithSystemGameCenterTitle
    @brief The title for the button to log into the Game Center account
 */
static NSString *const kLogInWithSystemGameCenterTitle = @"Log In System Game Center";

/** @var kSignInWithGameCenterTitle
    @brief The title for the button to sign in with Game Center
 */
static NSString *const kSignInWithGameCenterTitle = @"Sign in Game Center";

/** @var kLinkWithGameCenterTitle
    @brief The title for the button to link with Game Center
 */
static NSString *const kLinkWithGameCenterTitle = @"Link Game Center";

/** @var kUnlinkWithGameCenterTitle
    @brief The title for the button to unlink with Game Center
 */
static NSString *const kUnlinkWithGameCenterTitle = @"Unlink Game Center";

/** @var kReauthenticateWithGameCenterTitle
    @brief The title for the button to reauthenticate with Game Center
 */
static NSString *const kReauthenticateWithGameCenterTitle = @"Reauthenticate Game Center";

/** @var kNewOrExistingUserToggleTitle
>>>>>>> 9eedf747
    @brief The title for button to enable new or existing user toggle.
 */
static NSString *const kNewOrExistingUserToggleTitle = @"New or Existing User Toggle";

/** @typedef showEmailPasswordDialogCompletion
    @brief The type of block which gets called to complete the Email/Password dialog flow.
 */
typedef void (^ShowEmailPasswordDialogCompletion)(FIRAuthCredential *credential);

/** @typedef FIRTokenCallback
    @brief The type of block which gets called when a token is ready.
 */
typedef void (^FIRTokenCallback)(NSString *_Nullable token, NSError *_Nullable error);

/** @brief The request type for OOB action codes.
 */
typedef enum {
  /** No action code settings. */
  ActionCodeRequestTypeEmail,
  /** With continue URL but not handled in-app. */
  ActionCodeRequestTypeContinue,
  /** Handled in-app. */
  ActionCodeRequestTypeInApp,
} ActionCodeRequestType;

/** @category FIRAppAssociationRegistration(Deregistration)
    @brief The category for the deregistration method.
 */
@interface FIRAppAssociationRegistration (Deregistration)
/** @fn deregisteredObjectWithHost:key:
    @brief Removes the object that was registered with a particular host and key, if one exists.
    @param host The host object.
    @param key The key to specify the registered object on the host.
 */
+ (void)deregisterObjectWithHost:(id)host key:(NSString *)key;
@end

@implementation FIRAppAssociationRegistration (Deregistration)

+ (void)deregisterObjectWithHost:(id)host key:(NSString *)key {
  @synchronized(self) {
    SEL dictKey = @selector(registeredObjectWithHost:key:creationBlock:);
    NSMutableDictionary<NSString *, id> *objectsByKey = objc_getAssociatedObject(host, dictKey);
    [objectsByKey removeObjectForKey:key];
  }
}

@end

@implementation MainViewController {
  NSMutableString *_consoleString;

  /** @var _authStateDidChangeListeners
      @brief An array of handles created during calls to @c FIRAuth.addAuthStateDidChangeListener:
   */
  NSMutableArray<FIRAuthStateDidChangeListenerHandle> *_authStateDidChangeListeners;

  /** @var _IDTokenDidChangeListeners
      @brief An array of handles created during calls to @c FIRAuth.addIDTokenDidChangeListener:
   */
  NSMutableArray<FIRAuthStateDidChangeListenerHandle> *_IDTokenDidChangeListeners;

  /** @var _userInMemory
      @brief Acts like the "memory" function of a calculator. An operation allows sample app users
          to assign this value based on @c FIRAuth.currentUser or clear this value.
   */
  FIRUser *_userInMemory;

  /** @var _useUserInMemory
      @brief Instructs the application to use _userInMemory instead of @c FIRAuth.currentUser for
          testing operations. This allows us to test if things still work with a user who is not
          the @c FIRAuth.currentUser, and also allows us to test those things while
          @c FIRAuth.currentUser remains nil (after a sign-out) and also when @c FIRAuth.currentUser
          is non-nil (do to a subsequent sign-in.)
   */
  BOOL _useUserInMemory;

  /** @var _newUserToggle
      @brief When enabled allows login popup alert determining new or existing user.
   */
  BOOL _isNewUserToggleOn;

  /** @var _actionCodeRequestType
      @brief The type for the next action code request.
   */
  ActionCodeRequestType _actionCodeRequestType;

  /** @var _actionCodeContinueURL
      @brief The continue URL to be used in the next action code request.
   */
  NSURL *_actionCodeContinueURL;
}

/** @fn initWithNibName:bundle:
    @brief Overridden default initializer.
 */
- (id)initWithNibName:(nullable NSString *)nibNameOrNil bundle:(nullable NSBundle *)nibBundleOrNil {
  self = [super initWithNibName:nibNameOrNil bundle:nibBundleOrNil];
  if (self) {
    _actionCodeRequestType = ActionCodeRequestTypeInApp;
    _actionCodeContinueURL = [NSURL URLWithString:KCONTINUE_URL];
    _authStateDidChangeListeners = [NSMutableArray array];
    _IDTokenDidChangeListeners = [NSMutableArray array];
    [[NSNotificationCenter defaultCenter] addObserver:self
                                             selector:@selector(authStateChangedForAuth:)
                                                 name:FIRAuthStateDidChangeNotification
                                               object:nil];
    self.useStatusBarSpinner = YES;
  }
  return self;
}

- (void)viewDidLoad {
  [super viewDidLoad];

  // Give us a circle for the image view:
  _userInfoTableViewCell.userInfoProfileURLImageView.layer.cornerRadius =
      _userInfoTableViewCell.userInfoProfileURLImageView.frame.size.width / 2.0f;
  _userInfoTableViewCell.userInfoProfileURLImageView.layer.masksToBounds = YES;
  _userInMemoryInfoTableViewCell.userInfoProfileURLImageView.layer.cornerRadius =
      _userInMemoryInfoTableViewCell.userInfoProfileURLImageView.frame.size.width / 2.0f;
  _userInMemoryInfoTableViewCell.userInfoProfileURLImageView.layer.masksToBounds = YES;
}

- (void)viewWillAppear:(BOOL)animated {
  [super viewWillAppear:animated];
  [self updateTable];
  [self updateUserInfo];
}

- (void)updateTable {
  __weak typeof(self) weakSelf = self;
  _tableViewManager.contents =
    [StaticContentTableViewContent contentWithSections:@[
      [StaticContentTableViewSection sectionWithTitle:kSectionTitleUserDetails cells:@[
        [StaticContentTableViewCell cellWithCustomCell:_userInfoTableViewCell action:^{
          [weakSelf presentUserInfo];
        }],
        [StaticContentTableViewCell cellWithCustomCell:_userToUseCell],
        [StaticContentTableViewCell cellWithCustomCell:_userInMemoryInfoTableViewCell action:^{
          [weakSelf presentUserInMemoryInfo];
        }],
      ]],
      [StaticContentTableViewSection sectionWithTitle:kSectionTitleSettings cells:@[
        [StaticContentTableViewCell cellWithTitle:NSLocalizedString(@"SETTINGSKEY",
                                                                    kSettingsButtonTextDesription)
                                           action:^{ [weakSelf presentSettings]; }],
        [StaticContentTableViewCell cellWithTitle:kNewOrExistingUserToggleTitle
                                            value:_isNewUserToggleOn ? @"Enabled" : @"Disabled"
                                           action:^{
                                             _isNewUserToggleOn = !_isNewUserToggleOn;
                                             [self updateTable]; }],
      ]],
      [StaticContentTableViewSection sectionWithTitle:kGameCenterAuthSectionTitle cells:@[
        [StaticContentTableViewCell cellWithTitle:kLogInWithSystemGameCenterTitle
                                          action:^{ [weakSelf logInWithSystemGameCenter]; }],
        [StaticContentTableViewCell cellWithTitle:kSignInWithGameCenterTitle
                                          action:^{ [weakSelf signInWithGameCenter]; }],
        [StaticContentTableViewCell cellWithTitle:kLinkWithGameCenterTitle
                                          action:^{ [weakSelf linkWithGameCenter]; }],
        [StaticContentTableViewCell cellWithTitle:kUnlinkWithGameCenterTitle
                                          action:^{
                                            [weakSelf unlinkFromProvider:FIRGameCenterAuthProviderID completion:nil];
                                          }],
        [StaticContentTableViewCell cellWithTitle:kReauthenticateWithGameCenterTitle
                                          action:^{ [weakSelf reauthenticateWithGameCenter]; }],
        ]],
      [StaticContentTableViewSection sectionWithTitle:kPhoneAuthSectionTitle cells:@[
        [StaticContentTableViewCell cellWithTitle:kPhoneNumberSignInReCaptchaTitle
                                           action:^{ [weakSelf signInWithPhoneNumberWithPrompt]; }],
        [StaticContentTableViewCell cellWithTitle:kUpdatePhoneNumber
                                           action:^{ [weakSelf updatePhoneNumberWithPrompt]; }],
        [StaticContentTableViewCell cellWithTitle:kLinkPhoneNumber
                                           action:^{ [weakSelf linkPhoneNumberWithPrompt]; }],
        [StaticContentTableViewCell cellWithTitle:kUnlinkPhoneNumber
                                           action:^{
          [weakSelf unlinkFromProvider:FIRPhoneAuthProviderID completion:nil];
        }],
        [StaticContentTableViewCell cellWithTitle:kVerifyIOSClientTitle
                                           action:^{ [weakSelf verifyIOSClient]; }],
      ]],
      [StaticContentTableViewSection sectionWithTitle:kSectionTitleSignIn cells:@[
        [StaticContentTableViewCell cellWithTitle:kSwitchToInMemoryUserTitle
                                            value:nil
                                           action:^{ [weakSelf updateToSavedUser]; }],
        [StaticContentTableViewCell cellWithTitle:kCreateUserTitle
                                            value:nil
                                           action:^{ [weakSelf createUser]; }
                                  accessibilityID:kCreateUserAccessibilityID],
        [StaticContentTableViewCell cellWithTitle:kCreateUserAuthDataResultTitle
                                           action:^{ [weakSelf createUserAuthDataResult]; }],
        [StaticContentTableViewCell cellWithTitle:kSignInGoogleButtonText
                                           action:^{ [weakSelf signInGoogle]; }],
        [StaticContentTableViewCell cellWithTitle:kSignInWithEmailLink
                                           action:^{ [weakSelf signInWithEmailLink]; }],
        [StaticContentTableViewCell cellWithTitle:kVerifyEmailLinkAccount
                                           action:^{ [weakSelf verifyEmailLinkAccount]; }],
        [StaticContentTableViewCell cellWithTitle:kSendEmailSignInLink
                                           action:^{ [weakSelf sendEmailSignInLink]; }],
        [StaticContentTableViewCell cellWithTitle:kSignInGoogleAndRetrieveDataButtonText
                                           action:^{ [weakSelf signInGoogleAndRetrieveData]; }],
        [StaticContentTableViewCell cellWithTitle:kSignInFacebookButtonText
                                           action:^{ [weakSelf signInFacebook]; }],
        [StaticContentTableViewCell cellWithTitle:kSignInFacebookAndRetrieveDataButtonText
                                           action:^{ [weakSelf signInFacebookAndRetrieveData]; }],
        [StaticContentTableViewCell cellWithTitle:kSignInEmailPasswordButtonText
                                           action:^{ [weakSelf signInEmailPassword]; }],
        [StaticContentTableViewCell cellWithTitle:kSignInEmailPasswordAuthDataResultButtonText
                                           action:^{ [weakSelf signInEmailPasswordAuthDataResult]; }],
        [StaticContentTableViewCell cellWithTitle:kSignInWithCustomTokenButtonText
                                           action:^{ [weakSelf signInWithCustomToken]; }],
        [StaticContentTableViewCell cellWithTitle:kSignInWithCustomAuthResultTokenButtonText
                                           action:^{ [weakSelf signInWithCustomTokenAuthResult]; }],
        [StaticContentTableViewCell cellWithTitle:kSignInAnonymouslyButtonText
                                           action:^{ [weakSelf signInAnonymously]; }],
        [StaticContentTableViewCell cellWithTitle:kSignInAnonymouslyWithAuthResultButtonText
                                           action:^{ [weakSelf signInAnonymouslyAuthDataResult]; }],
        [StaticContentTableViewCell cellWithTitle:kGitHubSignInButtonText
                                           action:^{ [weakSelf signInWithGitHub]; }],
        [StaticContentTableViewCell cellWithTitle:kSignOutButtonText
                                           action:^{ [weakSelf signOut]; }]
      ]],
      [StaticContentTableViewSection sectionWithTitle:kSectionTitleUserActions cells:@[
        [StaticContentTableViewCell cellWithTitle:kSetDisplayNameTitle
                                           action:^{ [weakSelf setDisplayName]; }],
        [StaticContentTableViewCell cellWithTitle:kSetPhotoURLText
                                           action:^{ [weakSelf setPhotoURL]; }],
        [StaticContentTableViewCell cellWithTitle:kReloadText
                                           action:^{ [weakSelf reloadUser]; }],
        [StaticContentTableViewCell cellWithTitle:kGetProvidersForEmail
                                           action:^{ [weakSelf getProvidersForEmail]; }],
        [StaticContentTableViewCell cellWithTitle:kGetAllSignInMethodsForEmail
                                           action:^{ [weakSelf getAllSignInMethodsForEmail]; }],
        [StaticContentTableViewCell cellWithTitle:kUpdateEmailText
                                           action:^{ [weakSelf updateEmail]; }],
        [StaticContentTableViewCell cellWithTitle:kUpdatePasswordText
                                           action:^{ [weakSelf updatePassword]; }],
        [StaticContentTableViewCell cellWithTitle:kDeleteUserText
                                           action:^{ [weakSelf deleteAccount]; }],
      ]],
      [StaticContentTableViewSection sectionWithTitle:kSectionTitleOOBActions cells:@[
        [StaticContentTableViewCell cellWithTitle:kActionCodeTypeDescription
                                            value:[self actionCodeRequestTypeString]
                                           action:^{ [weakSelf toggleActionCodeRequestType]; }],
        [StaticContentTableViewCell cellWithTitle:kContinueURLDescription
                                            value:_actionCodeContinueURL.absoluteString ?: @"(nil)"
                                           action:^{ [weakSelf changeActionCodeContinueURL]; }],
        [StaticContentTableViewCell cellWithTitle:kRequestVerifyEmail
                                           action:^{ [weakSelf requestVerifyEmail]; }],
        [StaticContentTableViewCell cellWithTitle:kRequestPasswordReset
                                           action:^{ [weakSelf requestPasswordReset]; }],
        [StaticContentTableViewCell cellWithTitle:kResetPassword
                                           action:^{ [weakSelf resetPassword]; }],
        [StaticContentTableViewCell cellWithTitle:kCheckActionCode
                                           action:^{ [weakSelf checkActionCode]; }],
        [StaticContentTableViewCell cellWithTitle:kApplyActionCode
                                           action:^{ [weakSelf applyActionCode]; }],
        [StaticContentTableViewCell cellWithTitle:kVerifyPasswordResetCode
                                           action:^{ [weakSelf verifyPasswordResetCode]; }],
      ]],
      [StaticContentTableViewSection sectionWithTitle:kSectionTitleReauthenticate cells:@[
        [StaticContentTableViewCell cellWithTitle:kReauthenticateGoogleText
                                           action:^{ [weakSelf reauthenticateGoogle]; }],
        [StaticContentTableViewCell
            cellWithTitle:kReauthenticateGoogleAndRetrieveDataText
                   action:^{ [weakSelf reauthenticateGoogleAndRetrieveData]; }],
        [StaticContentTableViewCell cellWithTitle:kReauthenticateFBText
                                           action:^{ [weakSelf reauthenticateFB]; }],
        [StaticContentTableViewCell cellWithTitle:kReauthenticateFBAndRetrieveDataText
                                           action:^{ [weakSelf reauthenticateFBAndRetrieveData]; }],
        [StaticContentTableViewCell cellWithTitle:kReauthenticateEmailText
                                           action:^{ [weakSelf reauthenticateEmailPassword]; }]
      ]],
      [StaticContentTableViewSection sectionWithTitle:kSectionTitleTokenActions cells:@[
        [StaticContentTableViewCell cellWithTitle:kTokenGetButtonText
                                           action:^{ [weakSelf getUserTokenWithForce:NO]; }],
        [StaticContentTableViewCell cellWithTitle:kTokenRefreshButtonText
                                           action:^{ [weakSelf getUserTokenWithForce:YES]; }],
        [StaticContentTableViewCell cellWithTitle:kGetTokenResultButtonText
                                           action:^{ [weakSelf getUserTokenResultWithForce:NO]; }],
        [StaticContentTableViewCell cellWithTitle:kGetTokenResultForceButtonText
                                           action:^{ [weakSelf getUserTokenResultWithForce:YES]; }],
      ]],
      [StaticContentTableViewSection sectionWithTitle:kSectionTitleLinkUnlinkAccounts cells:@[
        [StaticContentTableViewCell cellWithTitle:kLinkWithGoogleText
                                           action:^{ [weakSelf linkWithGoogle]; }],
        [StaticContentTableViewCell cellWithTitle:kLinkWithGoogleAndRetrieveDataText
                                           action:^{ [weakSelf linkWithGoogleAndRetrieveData]; }],
        [StaticContentTableViewCell cellWithTitle:kLinkWithFacebookText
                                           action:^{ [weakSelf linkWithFacebook]; }],
        [StaticContentTableViewCell cellWithTitle:kLinkWithFacebookAndRetrieveDataText
                                           action:^{ [weakSelf linkWithFacebookAndRetrieveData]; }],
        [StaticContentTableViewCell cellWithTitle:kLinkWithEmailPasswordText
                                           action:^{ [weakSelf linkWithEmailPassword]; }],
        [StaticContentTableViewCell cellWithTitle:kUnlinkFromGoogle
                                           action:^{
          [weakSelf unlinkFromProvider:FIRGoogleAuthProviderID completion:nil];
        }],
        [StaticContentTableViewCell cellWithTitle:kUnlinkFromFacebook
                                           action:^{
          [weakSelf unlinkFromProvider:FIRFacebookAuthProviderID completion:nil];
        }],
        [StaticContentTableViewCell cellWithTitle:kUnlinkFromEmailPassword
                                           action:^{
          [weakSelf unlinkFromProvider:FIREmailAuthProviderID completion:nil];
        }]
      ]],
      [StaticContentTableViewSection sectionWithTitle:kSectionTitleApp cells:@[
        [StaticContentTableViewCell cellWithTitle:kDeleteAppTitle
                                           action:^{ [weakSelf deleteApp]; }],
        [StaticContentTableViewCell cellWithTitle:kTokenGetButtonText
                                           action:^{ [weakSelf getAppTokenWithForce:NO]; }],
        [StaticContentTableViewCell cellWithTitle:kTokenRefreshButtonText
                                           action:^{ [weakSelf getAppTokenWithForce:YES]; }],
        [StaticContentTableViewCell cellWithTitle:kTimeAuthInitTitle
                                           action:^{ [weakSelf timeAuthInitialization]; }]
      ]],
      [StaticContentTableViewSection sectionWithTitle:kSectionTitleListeners cells:@[
        [StaticContentTableViewCell cellWithTitle:kAddAuthStateListenerTitle
                                           action:^{ [weakSelf addAuthStateListener]; }],
        [StaticContentTableViewCell cellWithTitle:kRemoveAuthStateListenerTitle
                                           action:^{ [weakSelf removeAuthStateListener]; }],
        [StaticContentTableViewCell cellWithTitle:kAddIDTokenListenerTitle
                                           action:^{ [weakSelf addIDTokenListener]; }],
        [StaticContentTableViewCell cellWithTitle:kRemoveIDTokenListenerTitle
                                           action:^{ [weakSelf removeIDTokenListener]; }],
      ]],
      [StaticContentTableViewSection sectionWithTitle:kSectionTitleManualTests cells:@[
        [StaticContentTableViewCell cellWithTitle:kAutoBYOAuthTitle
                                           action:^{ [weakSelf automatedBYOAuth]; }],
        [StaticContentTableViewCell cellWithTitle:kAutoSignInGoogle
                                           action:^{ [weakSelf automatedSignInGoogle]; }],
        [StaticContentTableViewCell cellWithTitle:kAutoSignInFacebook
                                           action:^{ [weakSelf automatedSignInFacebook]; }],
        [StaticContentTableViewCell cellWithTitle:kAutoSignUpEmailPassword
                                           action:^{ [weakSelf automatedEmailSignUp]; }],
        [StaticContentTableViewCell cellWithTitle:kAutoSignInAnonymously
                                           action:^{ [weakSelf automatedAnonymousSignIn]; }],
        [StaticContentTableViewCell cellWithTitle:kAutoAccountLinking
                                           action:^{ [weakSelf automatedAccountLinking]; }],
        [StaticContentTableViewCell cellWithTitle:kAutoPhoneNumberSignIn
                                           action:^{ [weakSelf automatedPhoneNumberSignIn]; }]
      ]]
    ]];
}

#pragma mark - Interface Builder Actions

- (IBAction)userToUseDidChange:(UISegmentedControl *)sender {
  _useUserInMemory = (sender.selectedSegmentIndex == 1);
}

- (IBAction)memoryPlus {
  _userInMemory = [AppManager auth].currentUser;
  [self updateUserInfo];
}

- (IBAction)memoryClear {
  _userInMemory = nil;
  [self updateUserInfo];
}

/** @fn parseURL
    @brief Parses an incoming URL into all available query items.
    @param urlString The url to be parsed.
    @return A dictionary of available query items in the target URL.
 */
static NSDictionary<NSString *, NSString *> *parseURL(NSString *urlString) {
  NSString *linkURL = [NSURLComponents componentsWithString:urlString].query;
  NSArray<NSString *> *URLComponents = [linkURL componentsSeparatedByString:@"&"];
  NSMutableDictionary<NSString *, NSString *> *queryItems =
      [[NSMutableDictionary alloc] initWithCapacity:URLComponents.count];
  for (NSString *component in URLComponents) {
    NSRange equalRange = [component rangeOfString:@"="];
    if (equalRange.location != NSNotFound) {
      NSString *queryItemKey =
          [[component substringToIndex:equalRange.location] stringByRemovingPercentEncoding];
      NSString *queryItemValue =
          [[component substringFromIndex:equalRange.location + 1] stringByRemovingPercentEncoding];
      if (queryItemKey && queryItemValue) {
        queryItems[queryItemKey] = queryItemValue;
      }
    }
  }
  return queryItems;
}

#pragma mark public methods

- (BOOL)handleIncomingLinkWithURL:(NSURL *)URL {
  // Parse the query portion of the incoming URL.
  NSDictionary<NSString *, NSString *> *queryItems =
      parseURL([NSURLComponents componentsWithString:URL.absoluteString].query);

  // Check that all necessary query items are available.
  NSString *actionCode = queryItems[@"oobCode"];
  NSString *mode = queryItems[@"mode"];
  if (!actionCode || !mode) {
    return NO;
  }
  // Handle Password Reset action.
  if ([mode isEqualToString:kPasswordResetAction]) {
    [self showTextInputPromptWithMessage:@"New Password:"
                         completionBlock:^(BOOL userPressedOK, NSString *_Nullable newPassword) {
      if (!userPressedOK || !newPassword.length) {
        [UIPasteboard generalPasteboard].string = actionCode;
        return;
      }
      [self showSpinner:^() {
        [[AppManager auth] confirmPasswordResetWithCode:actionCode
                                            newPassword:newPassword
                                             completion:^(NSError *_Nullable error) {
          [self hideSpinner:^{
            if (error) {
              [self logFailure:@"Password reset in app failed" error:error];
              [self showMessagePrompt:error.localizedDescription];
              return;
            }
            [self logSuccess:@"Password reset in app succeeded."];
            [self showMessagePrompt:@"Password reset in app succeeded."];
          }];
        }];
      }];
    }];
    return YES;
  }
  if ([mode isEqualToString:kVerifyEmailAction]) {
    [self showMessagePromptWithTitle:@"Tap OK to verify email"
                             message:actionCode
                    showCancelButton:YES
                          completion:^(BOOL userPressedOK, NSString *_Nullable userInput) {
      if (!userPressedOK) {
        return;
      }
      [self showSpinner:^() {
        [[AppManager auth] applyActionCode:actionCode completion:^(NSError *_Nullable error) {
          [self hideSpinner:^{
            if (error) {
              [self logFailure:@"Verify email in app failed" error:error];
              [self showMessagePrompt:error.localizedDescription];
              return;
            }
            [self logSuccess:@"Verify email in app succeeded."];
            [self showMessagePrompt:@"Verify email in app succeeded."];
          }];
        }];
      }];
    }];
    return YES;
  }
  return NO;
}

#pragma mark - Actions

/** @fn signInWithProvider:provider:
    @brief Perform sign in with credential operataion, for given auth provider.
    @param provider The auth provider.
    @param callback The callback to continue the flow which executed this sign-in.
 */
- (void)signInWithProvider:(nonnull id<AuthProvider>)provider callback:(void(^)(void))callback {
  if (!provider) {
    [self logFailedTest:@"A valid auth provider was not provided to the signInWithProvider."];
    return;
  }
  [provider getAuthCredentialWithPresentingViewController:self
                                                 callback:^(FIRAuthCredential *credential,
                                                            NSError *error) {
    if (!credential) {
      [self logFailedTest:@"The test needs a valid credential to continue."];
      return;
    }
    [[AppManager auth] signInWithCredential:credential completion:^(FIRUser *_Nullable user,
                                                                    NSError *_Nullable error) {
      if (error) {
        [self logFailure:@"sign-in with provider failed" error:error];
        [self logFailedTest:@"Sign-in should succeed"];
        return;
      } else {
        [self logSuccess:@"sign-in with provider succeeded."];
        callback();
      }
    }];
  }];
}

/** @fn automatedSignInGoogle
    @brief Automatically executes the manual test for sign-in with Google.
 */
- (void)automatedSignInGoogle {
  [self showMessagePromptWithTitle:kAutoSignInGoogle
                           message:kSafariGoogleSignOutMessagePrompt
                  showCancelButton:NO
                        completion:^(BOOL userPressedOK, NSString *_Nullable userInput) {
    FIRAuth *auth = [AppManager auth];
    if (!auth) {
      [self logFailedTest:@"Could not obtain auth object."];
      return;
    }
    [auth signOut:NULL];
    [self log:@"INITIATING AUTOMATED MANUAL TEST FOR GOOGLE SIGN IN:"];
    [self signInWithProvider:[AuthProviders google] callback:^{
      [self logSuccess:@"sign-in with Google provider succeeded."];
      [auth signOut:NULL];
      [self signInWithProvider:[AuthProviders google] callback:^{
        [self logSuccess:@"sign-in with Google provider succeeded."];
        [self updateEmailPasswordWithCompletion:^{
          [self automatedSignInGoogleDisplayNamePhotoURL];
        }];
      }];
    }];
  }];
}

/** @fn automatedSignInGoogleDisplayNamePhotoURL
    @brief Automatically executes the manual test for setting email and password for sign in with
        Google.
 */
- (void)automatedSignInGoogleDisplayNamePhotoURL {
  [self signInWithProvider:[AuthProviders google] callback:^{
    [self updateDisplayNameAndPhotoURlWithCompletion:^{
      [self log:@"FINISHED AUTOMATED MANUAL TEST FOR SIGN-IN WITH GOOGlE."];
      [self reloadUser];
    }];
  }];
}

/** @fn automatedSignInFacebook
    @brief Automatically executes the manual test for sign-in with Facebook.
 */
- (void)automatedSignInFacebook {
  [self showMessagePromptWithTitle:kAutoSignInFacebook
                           message:kSafariFacebookSignOutMessagePrompt
                  showCancelButton:NO
                        completion:^(BOOL userPressedOK, NSString *_Nullable userInput) {
    FIRAuth *auth = [AppManager auth];
    if (!auth) {
      [self logFailedTest:@"Could not obtain auth object."];
      return;
    }
    [auth signOut:NULL];
    [self log:@"INITIATING AUTOMATED MANUAL TEST FOR FACEBOOK SIGN IN:"];
    [self signInWithProvider:[AuthProviders facebook] callback:^{
      [self logSuccess:@"sign-in with Facebook provider succeeded."];
      [auth signOut:NULL];
      [self signInWithProvider:[AuthProviders facebook] callback:^{
        [self logSuccess:@"sign-in with Facebook provider succeeded."];
        [self updateEmailPasswordWithCompletion:^{
          [self automatedSignInFacebookDisplayNamePhotoURL];
        }];
      }];
    }];
  }];
}

/** @fn automatedPhoneNumberSignIn
    @brief Automatically executes the manual test for sign-in with phone number.
 */
- (void)automatedPhoneNumberSignIn {
  [self log:@"Automated phone number sign in"];
  FIRAuth *auth = [AppManager auth];
  if (!auth) {
    [self logFailedTest:@"Could not obtain auth object."];
    return;
  }
  [auth signOut:NULL];
  [self log:@"INITIATING AUTOMATED MANUAL TEST FOR PHONE NUMBER SIGN IN:"];
  [self commonPhoneNumberInputWithTitle:@"Phone for automation"
                             Completion:^(NSString *_Nullable phone) {
   [self signInWithPhoneNumber:phone completion:^(NSError *error) {
     if (error) {
       [self logFailedTest:@"Could not sign in with phone number reCAPTCHA."];
     }
     [self logSuccess:@"sign-in with phone number reCAPTCHA test succeeded."];
     [auth signOut:NULL];
     [self signInWithPhoneNumber:phone completion:^(NSError *error) {
       if (error) {
         [self logFailedTest:@"Could not sign in with phone number reCAPTCHA."];
       }
       [self logSuccess:@"second sign-in with phone number reCAPTCHA test succeeded."];
       [self updatePhoneNumber:phone completion:^(NSError *error) {
         if (error) {
           [self logFailedTest:@"Could not update phone number."];
         }
         [self logSuccess:@"update phone number test succeeded."];
         [self unlinkFromProvider:FIRPhoneAuthProviderID completion:^(NSError *error) {
           if (error) {
             [self logFailedTest:@"Could not unlink phone number."];
           }
           [self logSuccess:@"unlink phone number test succeeded."];
           [self linkPhoneNumber:phone completion:^(NSError *error) {
             if (error) {
               [self logFailedTest:@"Could not link phone number."];
             }
             [self logSuccess:@"link phone number test succeeded."];
             [self log:@"FINISHED AUTOMATED MANUAL TEST FOR PHONE NUMBER SIGN IN."];
           }];
         }];
       }];
     }];
   }];
 }];
}


/** @fn automatedEmailSignUp
    @brief Automatically executes the manual test for sign-up with email/password.
 */
- (void)automatedEmailSignUp {
  [self log:@"INITIATING AUTOMATED MANUAL TEST FOR FACEBOOK SIGN IN:"];
  FIRAuth *auth = [AppManager auth];
  if (!auth) {
    [self logFailedTest:@"Could not obtain auth object."];
    return;
  }
  [self signUpNewEmail:kFakeEmail password:kFakePassword callback:^(FIRUser *_Nullable user,
                                                                    NSError *_Nullable error) {
    if (error) {
      [self logFailedTest: @" Email/Password Account account creation failed"];
      return;
    }
    [auth signOut:NULL];
    FIRAuthCredential *credential = [FIREmailAuthProvider credentialWithEmail:kFakeEmail
                                                                     password:kFakePassword];
    [auth signInWithCredential:credential
                     completion:^(FIRUser *_Nullable user,
                                  NSError *_Nullable error) {
      if (error) {
        [self logFailure:@"sign-in with Email/Password failed" error:error];
        [self logFailedTest:@"sign-in with Email/Password should succeed."];
        return;
      }
      [self logSuccess:@"sign-in with Email/Password succeeded."];
      [self log:@"FINISHED AUTOMATED MANUAL TEST FOR SIGN-IN WITH EMAIL/PASSWORD."];
      // Delete the user so that we can reuse the fake email address for subsequent tests.
      [auth.currentUser deleteWithCompletion:^(NSError *_Nullable error) {
        if (error) {
          [self logFailure:@"Failed to delete user" error:error];
          [self logFailedTest:@"Deleting a user that was recently signed-in should succeed."];
          return;
        }
        [self logSuccess:@"User deleted."];
      }];
    }];
  }];
}

/** @fn automatedAnonymousSignIn
    @brief Automatically executes the manual test for sign-in anonymously.
 */
- (void)automatedAnonymousSignIn {
  [self log:@"INITIATING AUTOMATED MANUAL TEST FOR ANONYMOUS SIGN IN:"];
  FIRAuth *auth = [AppManager auth];
  if (!auth) {
    [self logFailedTest:@"Could not obtain auth object."];
    return;
  }
  [auth signOut:NULL];
  [self signInAnonymouslyWithCallback:^(FIRAuthDataResult *_Nullable result,
                                        NSError *_Nullable error) {
    if (result.user) {
      NSString *anonymousUID = result.user.uid;
      [self signInAnonymouslyWithCallback:^(FIRAuthDataResult *_Nullable user,
                                            NSError *_Nullable error) {
        if (![result.user.uid isEqual:anonymousUID]) {
          [self logFailedTest:@"Consecutive anonymous sign-ins should yeild the same User ID"];
          return;
        }
        [self log:@"FINISHED AUTOMATED MANUAL TEST FOR ANONYMOUS SIGN IN."];
      }];
    }
  }];
}

/** @fn signInAnonymouslyWithCallback:
    @brief Performs anonymous sign in and then executes callback.
    @param callback The callback to be executed.
 */
- (void)signInAnonymouslyWithCallback:(nullable FIRAuthDataResultCallback)callback {
  FIRAuth *auth = [AppManager auth];
  if (!auth) {
    [self logFailedTest:@"Could not obtain auth object."];
    return;
  }
  [auth signInAnonymouslyWithCompletion:^(FIRAuthDataResult *_Nullable result,
                                          NSError *_Nullable error) {
    if (error) {
      [self logFailure:@"sign-in anonymously failed" error:error];
      [self logFailedTest:@"Recently signed out user should be able to sign in anonymously."];
      return;
    }
    [self logSuccess:@"sign-in anonymously succeeded."];
    if (callback) {
      callback(result, nil);
    }
  }];
}

/** @fn automatedAccountLinking
    @brief Automatically executes the manual test for account linking.
 */
- (void)automatedAccountLinking {
  [self log:@"INITIATING AUTOMATED MANUAL TEST FOR ACCOUNT LINKING:"];
  FIRAuth *auth = [AppManager auth];
  if (!auth) {
    [self logFailedTest:@"Could not obtain auth object."];
    return;
  }
  [auth signOut:NULL];
  [self signInAnonymouslyWithCallback:^(FIRAuthDataResult *_Nullable result,
                                        NSError *_Nullable error) {
    if (result.user) {
      NSString *anonymousUID = result.user.uid;
      [self showMessagePromptWithTitle:@"Sign In Instructions"
                               message:kUnlinkAccountMessagePrompt
                      showCancelButton:NO
                            completion:^(BOOL userPressedOK, NSString *_Nullable userInput) {
        [[AuthProviders google]
            getAuthCredentialWithPresentingViewController:self
                                                 callback:^(FIRAuthCredential *credential,
                                                            NSError *error) {
          if (credential) {
            [result.user linkWithCredential:credential completion:^(FIRUser *user,
                                                             NSError *error) {
              if (error) {
                [self logFailure:@"link auth provider failed" error:error];
                [self logFailedTest:@"Account needs to be linked to complete the test."];
                return;
              }
              [self logSuccess:@"link auth provider succeeded."];
              if (user.isAnonymous) {
                [self logFailure:@"link auth provider failed, user still anonymous" error:error];
                [self logFailedTest:@"Account needs to be linked to complete the test."];
              }
              if (![user.uid isEqual:anonymousUID]){
                [self logFailedTest:@"link auth provider failed, UID's are different. Make sure "
                    "you link an account that has NOT been Linked nor Signed-In before."];
                return;
              }
              [self log:@"FINISHED AUTOMATED MANUAL TEST FOR ACCOUNT LINKING."];
            }];
          }
       }];
     }];
    }
  }];
}

/** @fn automatedSignInFacebookDisplayNamePhotoURL
    @brief Automatically executes the manual test for setting email and password for sign-in with
        Facebook.
 */
- (void)automatedSignInFacebookDisplayNamePhotoURL {
  [self signInWithProvider:[AuthProviders facebook] callback:^{
    [self updateDisplayNameAndPhotoURlWithCompletion:^{
      [self log:@"FINISHED AUTOMATED MANUAL TEST FOR SIGN-IN WITH FACEBOOK."];
      [self reloadUser];
    }];
  }];
}

/** @fn automatedBYOauth
    @brief Automatically executes the manual test for BYOAuth.
 */
- (void)automatedBYOAuth {
  [self log:@"INITIATING AUTOMATED MANUAL TEST FOR BYOAUTH:"];
  [self showSpinner:^{
    NSError *error;
    NSString *customToken = [NSString stringWithContentsOfURL:[NSURL URLWithString:kCustomTokenUrl]
                                                     encoding:NSUTF8StringEncoding
                                                        error:&error];
    NSString *expiredCustomToken =
      [NSString stringWithContentsOfURL:[NSURL URLWithString:kExpiredCustomTokenUrl]
                               encoding:NSUTF8StringEncoding
                                  error:&error];
    [self hideSpinner:^{
      if (error) {
        [self log:@"There was an error retrieving the custom token."];
        return;
      }
      FIRAuth *auth = [AppManager auth];
      [auth signInWithCustomToken:customToken
                       completion:^(FIRAuthDataResult *_Nullable result, NSError *_Nullable error) {
        if (error) {
          [self logFailure:@"sign-in with custom token failed" error:error];
          [self logFailedTest:@"A fresh custom token should succeed in signing-in."];
          return;
        }
        [self logSuccess:@"sign-in with custom token succeeded."];
        [auth.currentUser getIDTokenForcingRefresh:NO
                                        completion:^(NSString *_Nullable token,
                                                     NSError *_Nullable error) {
          if (error) {
            [self logFailure:@"refresh token failed" error:error];
            [self logFailedTest:@"Refresh token should be available."];
            return;
          }
          [self logSuccess:@"refresh token succeeded."];
          [auth signOut:NULL];
          [auth signInWithCustomToken:expiredCustomToken
                           completion:^(FIRAuthDataResult *_Nullable result,
                                        NSError *_Nullable error) {
            if (!error) {
              [self logSuccess:@"sign-in with custom token succeeded."];
              [self logFailedTest:@"sign-in with an expired custom token should NOT succeed."];
              return;
            }
            [self logFailure:@"sign-in with custom token failed" error:error];
            [auth signInWithCustomToken:kInvalidCustomToken
                             completion:^(FIRAuthDataResult *_Nullable result,
                                          NSError *_Nullable error) {
              if (!error) {
                [self logSuccess:@"sign-in with custom token succeeded."];
                [self logFailedTest:@"sign-in with an invalid custom token should NOT succeed."];
                return;
              }
              [self logFailure:@"sign-in with custom token failed" error:error];
              //next step of automated test.
              [self automatedBYOAuthEmailPassword];
            }];
          }];
        }];
      }];
    }];
  }];
}

/** @fn automatedBYOAuthEmailPassword
    @brief Automatically executes the manual test for setting email and password in BYOAuth.
 */
- (void)automatedBYOAuthEmailPassword {
  [self showSpinner:^{
    NSError *error;
    NSString *customToken = [NSString stringWithContentsOfURL:[NSURL URLWithString:kCustomTokenUrl]
                                                     encoding:NSUTF8StringEncoding
                                                        error:&error];
    [self hideSpinner:^{
      if (error) {
        [self log:@"There was an error retrieving the custom token."];
        return;
      }
      [[AppManager auth] signInWithCustomToken:customToken
                                    completion:^(FIRAuthDataResult *_Nullable user,
                                                 NSError *_Nullable error) {
        if (error) {
          [self logFailure:@"sign-in with custom token failed" error:error];
          [self logFailedTest:@"A fresh custom token should succeed in signing-in."];
          return;
        }
        [self logSuccess:@"sign-in with custom token succeeded."];
        [self updateEmailPasswordWithCompletion:^{
          [self automatedBYOAuthDisplayNameAndPhotoURl];
        }];
      }];
    }];
  }];
}

/** @fn automatedBYOAuthDisplayNameAndPhotoURl
    @brief Automatically executes the manual test for setting display name and photo url in BYOAuth.
 */
- (void)automatedBYOAuthDisplayNameAndPhotoURl {
  [self showSpinner:^{
    NSError *error;
    NSString *customToken = [NSString stringWithContentsOfURL:[NSURL URLWithString:kCustomTokenUrl]
                                                     encoding:NSUTF8StringEncoding
                                                        error:&error];
    [self hideSpinner:^{
      if (error) {
        [self log:@"There was an error retrieving the custom token."];
        return;
      }
      [[AppManager auth] signInWithCustomToken:customToken
                                    completion:^(FIRAuthDataResult *_Nullable result,
                                                 NSError *_Nullable error) {
        if (error) {
          [self logFailure:@"sign-in with custom token failed" error:error];
          [self logFailedTest:@"A fresh custom token should succeed in signing-in."];
          return;
        }
        [self logSuccess:@"sign-in with custom token succeeded."];
        [self updateDisplayNameAndPhotoURlWithCompletion:^{
          [self log:@"FINISHED AUTOMATED MANUAL TEST FOR BYOAUTH."];
          [self reloadUser];
        }];
      }];
    }];
  }];
}

/** @fn updateEmailPasswordWithCompletion:
    @brief Updates email and password for automatic manual tests, and signs user in with new email
        and password.
    @param completion The completion block to continue the automatic test flow.
 */
- (void)updateEmailPasswordWithCompletion:(void(^)(void))completion {
  FIRAuth *auth = [AppManager auth];
  [auth.currentUser updateEmail:kFakeEmail completion:^(NSError *_Nullable error) {
    if (error) {
      [self logFailure:@"update email failed" error:error];
      [self logFailedTest:@"Update email should succeed when properly signed-in."];
      return;
    }
    [self logSuccess:@"update email succeeded."];
    [auth.currentUser updatePassword:kFakePassword completion:^(NSError *_Nullable error) {
      if (error) {
        [self logFailure:@"update password failed" error:error];
        [self logFailedTest:@"Update password should succeed when properly signed-in."];
        return;
      }
      [self logSuccess:@"update password succeeded."];
      [auth signOut:NULL];
      FIRAuthCredential *credential =
        [FIREmailAuthProvider credentialWithEmail:kFakeEmail password:kFakePassword];
      [auth signInWithCredential:credential
                       completion:^(FIRUser *_Nullable user,
                                    NSError *_Nullable error) {
        if (error) {
          [self logFailure:@"sign-in with Email/Password failed" error:error];
          [self logFailedTest:@"sign-in with Email/Password should succeed."];
          return;
        }
        [self logSuccess:@"sign-in with Email/Password succeeded."];
        // Delete the user so that we can reuse the fake email address for subsequent tests.
        [auth.currentUser deleteWithCompletion:^(NSError *_Nullable error) {
          if (error) {
            [self logFailure:@"Failed to delete user." error:error];
            [self logFailedTest:@"Deleting a user that was recently signed-in should succeed"];
            return;
          }
        [self logSuccess:@"User deleted."];
        completion();
        }];
      }];
    }];
  }];
}

/** @fn updateDisplayNameAndPhotoURlWithCompletion:
    @brief Automatically executes the manual test for setting displayName and photoUrl.
    @param completion The completion block to continue the automatic test flow.
 */
- (void)updateDisplayNameAndPhotoURlWithCompletion:(void(^)(void))completion {
  FIRAuth *auth = [AppManager auth];
  FIRUserProfileChangeRequest *changeRequest = [auth.currentUser profileChangeRequest];
  changeRequest.photoURL = [NSURL URLWithString:kFakeDisplayPhotoUrl];
  [changeRequest commitChangesWithCompletion:^(NSError *_Nullable error) {
    if (error) {
      [self logFailure:@"set photo URL failed" error:error];
      [self logFailedTest:@"Change photo Url should succeed when signed-in."];
      return;
    }
    [self logSuccess:@"set PhotoURL succeeded."];
    FIRUserProfileChangeRequest *changeRequest = [auth.currentUser profileChangeRequest];
    changeRequest.displayName = kFakeDisplayName;
    [changeRequest commitChangesWithCompletion:^(NSError *_Nullable error) {
      if (error) {
        [self logFailure:@"set display name failed" error:error];
        [self logFailedTest:@"Change display name should succeed when signed-in."];
        return;
      }
      [self logSuccess:@"set display name succeeded."];
      completion();
    }];
  }];
}

/** @fn addAuthStateListener
    @brief Adds an auth state did change listener (block).
 */
- (void)addAuthStateListener {
  __weak typeof(self) weakSelf = self;
  NSUInteger index = _authStateDidChangeListeners.count;
  [self log:[NSString stringWithFormat:@"Auth State Did Change Listener #%lu was added.",
                                       (unsigned long)index]];
  FIRAuthStateDidChangeListenerHandle handle =
      [[AppManager auth] addAuthStateDidChangeListener:^(FIRAuth *_Nonnull auth,
                                                         FIRUser *_Nullable user) {
        [weakSelf log:[NSString stringWithFormat:
            @"Auth State Did Change Listener #%lu was invoked on user '%@'.",
            (unsigned long)index, user.uid]];
      }];
  [_authStateDidChangeListeners addObject:handle];
}

/** @fn removeAuthStateListener
    @brief Removes an auth state did change listener (block).
 */
- (void)removeAuthStateListener {
  if (!_authStateDidChangeListeners.count) {
    [self log:@"No remaining Auth State Did Change Listeners."];
    return;
  }
  NSUInteger index = _authStateDidChangeListeners.count - 1;
  FIRAuthStateDidChangeListenerHandle handle = _authStateDidChangeListeners.lastObject;
  [[AppManager auth] removeAuthStateDidChangeListener:handle];
  [_authStateDidChangeListeners removeObject:handle];
  NSString *logString =
      [NSString stringWithFormat:@"Auth State Did Change Listener #%lu was removed.",
                                 (unsigned long)index];
  [self log:logString];
}

/** @fn addIDTokenListener
    @brief Adds an ID token did change listener (block).
 */
- (void)addIDTokenListener {
  __weak typeof(self) weakSelf = self;
  NSUInteger index = _IDTokenDidChangeListeners.count;
  [self log:[NSString stringWithFormat:@"ID Token Did Change Listener #%lu was added.",
                                       (unsigned long)index]];
  FIRIDTokenDidChangeListenerHandle handle =
      [[AppManager auth] addIDTokenDidChangeListener:^(FIRAuth *_Nonnull auth,
                                                       FIRUser *_Nullable user) {
        [weakSelf log:[NSString stringWithFormat:
            @"ID Token Did Change Listener #%lu was invoked on user '%@'.",
            (unsigned long)index, user.uid]];
      }];
  [_IDTokenDidChangeListeners addObject:handle];
}

/** @fn removeIDTokenListener
    @brief Removes an ID token did change listener (block).
 */
- (void)removeIDTokenListener {
  if (!_IDTokenDidChangeListeners.count) {
    [self log:@"No remaining ID Token Did Change Listeners."];
    return;
  }
  NSUInteger index = _IDTokenDidChangeListeners.count - 1;
  FIRIDTokenDidChangeListenerHandle handle = _IDTokenDidChangeListeners.lastObject;
  [[AppManager auth] removeIDTokenDidChangeListener:handle];
  [_IDTokenDidChangeListeners removeObject:handle];
  NSString *logString =
      [NSString stringWithFormat:@"ID Token Did Change Listener #%lu was removed.",
                                 (unsigned long)index];
  [self log:logString];
}

/** @fn log:
    @brief Prints a log message to the sample app console.
    @param string The string to add to the console.
 */
- (void)log:(NSString *)string {
  dispatch_async(dispatch_get_main_queue(), ^{
    NSDateFormatter *dateFormatter = [[NSDateFormatter alloc] init];
    dateFormatter.dateFormat = @"yyyy-MM-dd HH:mm:ss";
    NSString *date = [dateFormatter stringFromDate:[NSDate date]];
    if (!_consoleString) {
      _consoleString = [NSMutableString string];
    }
    [_consoleString appendString:[NSString stringWithFormat:@"%@  %@\n", date, string]];
    _consoleTextView.text = _consoleString;

    CGRect targetRect = CGRectMake(0, _consoleTextView.contentSize.height - 1, 1, 1);
    [_consoleTextView scrollRectToVisible:targetRect animated:YES];
  });
}

/** @fn logSuccess:
    @brief Wraps a string into a succeful log message format.
    @param string Part of the log message.
    @remarks The @string parameter should be a string ending with a period, as it is the end of the
        log message.
 */
- (void)logSuccess:(NSString *)string {
  [self log:[NSString stringWithFormat:@"SUCCESS: %@", string]];
}

/** @fn logFailure:
    @brief Wraps a string into a failed log message format.
    @param string Part of the message to wrap.
    @remarks The @string parameter should be a string that NEVER ends with a period, as it is
        guaranteed not to be the last part fo the log message.
 */
- (void)logFailure:(NSString *)string error:(NSError *) error {
  NSString *message =
      [NSString stringWithFormat:@"FAILURE: %@  Error Description: %@.", string, error.description];
  [self log:message];
}

/** @fn logTestFailed
    @brief Logs test failure to the console.
    @param reason The reason why the test is considered a failure.
    @remarks The calling method should immediately terminate after invoking this method i.e by
        return statement or end of fucntions. The @reason parameter should be a string ending with a
        period, as it is the end of the log message.
 */
- (void)logFailedTest:( NSString *_Nonnull )reason {
  [self log:[NSString stringWithFormat:@"FAILIURE: TEST FAILED - %@", reason]];
}

/** @fn presentSettings
    @brief Invoked when the settings row is pressed.
 */
- (void)presentSettings {
  SettingsViewController *settingsViewController = [[SettingsViewController alloc]
      initWithNibName:NSStringFromClass([SettingsViewController class])
               bundle:nil];
  [self showViewController:settingsViewController sender:self];
}

/** @fn presentUserInfo
    @brief Invoked when the user info row is pressed.
 */
- (void)presentUserInfo {
  UserInfoViewController *userInfoViewController =
      [[UserInfoViewController alloc] initWithUser:[AppManager auth].currentUser];
  [self showViewController:userInfoViewController sender:self];
}

/** @fn presentUserInMemoryInfo
    @brief Invoked when the user in memory info row is pressed.
 */
- (void)presentUserInMemoryInfo {
  UserInfoViewController *userInfoViewController =
      [[UserInfoViewController alloc] initWithUser:_userInMemory];
  [self showViewController:userInfoViewController sender:self];
}

/** @fn signInGoogle
    @brief Invoked when "Sign in with Google" row is pressed.
 */
- (void)signInGoogle {
  [self signinWithProvider:[AuthProviders google] retrieveData:YES];
}

/** @fn signInGoogleAndRetrieveData
    @brief Invoked when "Sign in with Google and retrieve data" row is pressed.
 */
- (void)signInGoogleAndRetrieveData {
  [self signinWithProvider:[AuthProviders google] retrieveData:YES];
}

/** @fn signInFacebook
    @brief Invoked when "Sign in with Facebook" row is pressed.
 */
- (void)signInFacebook {
  [self signinWithProvider:[AuthProviders facebook] retrieveData:YES];
}

/** @fn signInFacebookAndRetrieveData
    @brief Invoked when "Sign in with Facebook and retrieve data" row is pressed.
 */
- (void)signInFacebookAndRetrieveData {
  [self signinWithProvider:[AuthProviders facebook] retrieveData:YES];
}

- (void)logInWithSystemGameCenter {
  GKLocalPlayer *localPlayer = [GKLocalPlayer localPlayer];
  localPlayer.authenticateHandler = ^(UIViewController * _Nullable viewController,
                                      NSError * _Nullable error) {
    if (error) {
      [self showTypicalUIForUserUpdateResultsWithTitle:@"Game Center Error" error:error];
    } else if (viewController != nil) {
      [self presentViewController:viewController animated:YES completion:nil];
    }
  };
}

- (void)signInWithGameCenter {
  [FIRGameCenterAuthProvider getCredentialWithCompletion:
   ^(FIRAuthCredential * _Nullable credential, NSError * _Nullable error) {
     if (error) {
       [self showTypicalUIForUserUpdateResultsWithTitle:@"Game Center Error" error:error];
     } else {
       [[AppManager auth] signInAndRetrieveDataWithCredential:credential
                                                   completion:^(FIRAuthDataResult * _Nullable result,
                                                                NSError * _Nullable error) {
         [self hideSpinner:^{
           if (error) {
             [self logFailure:@"Sign in with Game Center failed" error:error];
           } else {
             [self logSuccess:@"Sign in with Game Center succeeded."];
           }
           [self showTypicalUIForUserUpdateResultsWithTitle:@"Sign In Error" error:error];
         }];
       }];
     }
   }];
}

- (void)linkWithGameCenter {
  [FIRGameCenterAuthProvider getCredentialWithCompletion:
   ^(FIRAuthCredential * _Nullable credential, NSError * _Nullable error) {
     if (error) {
       [self showTypicalUIForUserUpdateResultsWithTitle:@"Game Center Error" error:error];
     } else {
       [[self user] linkAndRetrieveDataWithCredential:credential
                                           completion:^(FIRAuthDataResult * _Nullable result,
                                                        NSError * _Nullable error) {
                                             [self hideSpinner:^{
                                               if (error) {
                                                 [self logFailure:@"Link with Game Center failed" error:error];
                                               } else {
                                                 [self logSuccess:@"Link with Game Center succeeded."];
                                               }
                                               [self showTypicalUIForUserUpdateResultsWithTitle:@"Link Error" error:error];
                                             }];
                                           }];
     }
   }];
}

- (void)reauthenticateWithGameCenter {
  [FIRGameCenterAuthProvider getCredentialWithCompletion:
   ^(FIRAuthCredential * _Nullable credential, NSError * _Nullable error) {
     if (error) {
       [self showTypicalUIForUserUpdateResultsWithTitle:@"Game Center Error" error:error];
     } else {
       [[self user] reauthenticateAndRetrieveDataWithCredential:credential
                                                     completion:^(FIRAuthDataResult * _Nullable result,
                                                                  NSError * _Nullable error) {
                                                       [self hideSpinner:^{
                                                         if (error) {
                                                           [self logFailure:@"Reauthenticate with Game Center failed" error:error];
                                                         } else {
                                                           [self logSuccess:@"Reauthenticate with Game Center succeeded."];
                                                         }
                                                         [self showTypicalUIForUserUpdateResultsWithTitle:@"Reauthenticate Error" error:error];
                                                       }];
                                                     }];
     }
   }];
}
/** @fn signInEmailPassword
    @brief Invoked when "Sign in with Email/Password" row is pressed.
 */
- (void)signInEmailPassword {
  [self showTextInputPromptWithMessage:@"Email Address:"
                          keyboardType:UIKeyboardTypeEmailAddress
                       completionBlock:^(BOOL userPressedOK, NSString *_Nullable email) {
    if (!userPressedOK || !email.length) {
      return;
    }
    [self showTextInputPromptWithMessage:@"Password:"
                         completionBlock:^(BOOL userPressedOK, NSString *_Nullable password) {
      if (!userPressedOK) {
        return;
      }
      FIRAuthCredential *credential =
          [FIREmailAuthProvider credentialWithEmail:email
                                           password:password];
      [self showSpinner:^{
        [[AppManager auth] signInWithCredential:credential
                                     completion:^(FIRUser *_Nullable user,
                                                  NSError *_Nullable error) {
          [self hideSpinner:^{
            if (error) {
              [self logFailure:@"sign-in with Email/Password failed" error:error];
            } else {
              [self logSuccess:@"sign-in with Email/Password succeeded."];
            }
            [self showTypicalUIForUserUpdateResultsWithTitle:@"Sign-In Error" error:error];
          }];
        }];
      }];
    }];
  }];
}

- (void)signInEmailPasswordAuthDataResult {
  [self showTextInputPromptWithMessage:@"Email Address:"
                          keyboardType:UIKeyboardTypeEmailAddress
                       completionBlock:^(BOOL userPressedOK, NSString *_Nullable email) {
    if (!userPressedOK || !email.length) {
      return;
    }
    [self showTextInputPromptWithMessage:@"Password:"
                         completionBlock:^(BOOL userPressedOK, NSString *_Nullable password) {
      if (!userPressedOK) {
        return;
      }
      [self showSpinner:^{
        [[AppManager auth] signInAndRetrieveDataWithEmail:email
                                                 password:password
                                               completion:^(FIRAuthDataResult *_Nullable authResult,
                                                            NSError *_Nullable error) {
          [self hideSpinner:^{
            if (error) {
              [self logFailure:@"sign-in with Email/Password failed" error:error];
            } else {
              [self logSuccess:@"sign-in with Email/Password succeeded."];
              [self log:[NSString stringWithFormat:@"UID: %@",authResult.user.uid]];
            }
            [self showTypicalUIForUserUpdateResultsWithTitle:@"Sign-In Error" error:error];
          }];
        }];
      }];
    }];
  }];
}

/** @fn signInWithEmailLink
    @brief Invoked when "Sign in with email link" row is pressed.
 */
- (void)signInWithEmailLink {
  [self showTextInputPromptWithMessage:@"Email Address:"
                          keyboardType:UIKeyboardTypeEmailAddress
                       completionBlock:^(BOOL userPressedOK, NSString *_Nullable email) {
    if (!userPressedOK || !email.length) {
      return;
    }
    [self showTextInputPromptWithMessage:@"Email Sign-In Link:"
                         completionBlock:^(BOOL userPressedOK, NSString *_Nullable link) {
      if (!userPressedOK) {
        return;
      }
      if ([[FIRAuth auth] isSignInWithEmailLink:link]) {
        [self showSpinner:^{
          [[AppManager auth] signInWithEmail:email
                                        link:link
                                  completion:^(FIRAuthDataResult *_Nullable authResult,
                                               NSError *_Nullable error) {
          [self hideSpinner:^{
            if (error) {
              [self logFailure:@"sign-in with Email/Sign-In failed" error:error];
            } else {
              [self logSuccess:@"sign-in with Email/Sign-In link succeeded."];
              [self log:[NSString stringWithFormat:@"UID: %@",authResult.user.uid]];
            }
            [self showTypicalUIForUserUpdateResultsWithTitle:@"Sign-In Error" error:error];
          }];
        }];
        }];
      } else {
        [self log:@"The sign-in link is invalid"];
      }
    }];
  }];
}

/** @fn verifyEmailLinkAccount
    @brief Invoked to verify that the current user is an email-link user.
 */
- (void)verifyEmailLinkAccount {
  if (![FIRAuth auth].currentUser.email) {
    [self showMessagePrompt:@"There is no signed-in user available."];
    return;
  }
  [[FIRAuth auth] fetchSignInMethodsForEmail:[FIRAuth auth].currentUser.email
                                  completion:^(NSArray<NSString *> *_Nullable signInMethods,
                                               NSError *_Nullable error) {
    if (error) {
      [self showMessagePrompt:@"There was an error fetching sign-in methods."];
      return;
    }
    if (![signInMethods containsObject:FIREmailLinkAuthSignInMethod]) {
      [self showMessagePrompt:@"Error: The current user is NOT an email-link user."];
      return;
    }
    [self showMessagePrompt:@"The current user is an email-link user."];
  }];
}

/** @fn sendEmailSignInLink
    @brief Invoked when "Send email sign-in link" row is pressed.
 */
- (void)sendEmailSignInLink {
  [self showTextInputPromptWithMessage:@"Email:"
                       completionBlock:^(BOOL userPressedOK, NSString *_Nullable userInput) {
      if (!userPressedOK) {
        return;
      }
      [self showSpinner:^{
        void (^requestEmailSignInLink)(void (^)(NSError *)) = ^(void (^completion)(NSError *)) {
          [[AppManager auth] sendSignInLinkToEmail:userInput
                                actionCodeSettings:[self actionCodeSettings]
                                        completion:completion];
        };
        requestEmailSignInLink(^(NSError *_Nullable error) {
          [self hideSpinner:^{
            if (error) {
              [self logFailure:@"Email Link request failed" error:error];
              [self showMessagePrompt:error.localizedDescription];
              return;
            }
            [self logSuccess:@"Email Link request succeeded."];
            [self showMessagePrompt:@"Sent"];
          }];
       });
    }];
  }];
}

/** @fn signUpNewEmail
    @brief Invoked if sign-in is attempted with new email/password.
    @remarks Should only be called if @c FIRAuthErrorCodeInvalidEmail is encountered on attepmt to
        sign in with email/password.
 */
- (void)signUpNewEmail:(NSString *)email
              password:(NSString *)password
              callback:(nullable FIRAuthResultCallback)callback {
  [[AppManager auth] createUserWithEmail:email
                                password:password
                              completion:^(FIRAuthDataResult *_Nullable result,
                                           NSError *_Nullable error) {
    if (error) {
      [self logFailure:@"sign-up with Email/Password failed" error:error];
      if (callback) {
        callback(nil, error);
      }
    } else {
      [self logSuccess:@"sign-up with Email/Password succeeded."];
      if (callback) {
        callback(result.user, nil);
      }
    }
    [self showTypicalUIForUserUpdateResultsWithTitle:@"Sign-In" error:error];
  }];
}

/** @fn signInWithCustomToken
    @brief Signs the user in using a manually-entered custom token.
 */
- (void)signInWithCustomToken {
  CustomTokenDataEntryViewControllerCompletion action =
      ^(BOOL cancelled, NSString *_Nullable userEnteredTokenText) {
        if (cancelled) {
          [self log:@"CANCELLED:sign-in with custom token cancelled."];
          return;
        }

        [self doSignInWithCustomToken:userEnteredTokenText];
      };
  CustomTokenDataEntryViewController *dataEntryViewController =
      [[CustomTokenDataEntryViewController alloc] initWithCompletion:action];
  [self presentViewController:dataEntryViewController animated:YES completion:nil];
}

/** @fn signInWithCustomTokenAuthResult
    @brief Signs the user in using a manually-entered custom token.
 */
- (void)signInWithCustomTokenAuthResult {
  CustomTokenDataEntryViewControllerCompletion action =
      ^(BOOL cancelled, NSString *_Nullable userEnteredTokenText) {
        if (cancelled) {
          [self log:@"CANCELLED:sign-in with custom token cancelled."];
          return;
        }

        [self doSignInAndRetrieveDataWithCustomToken:userEnteredTokenText];
      };
  CustomTokenDataEntryViewController *dataEntryViewController =
      [[CustomTokenDataEntryViewController alloc] initWithCompletion:action];
  [self presentViewController:dataEntryViewController animated:YES completion:nil];
}

/** @fn signOut
    @brief Signs the user out.
 */
- (void)signOut {
  [[AuthProviders google] signOut];
  [[AuthProviders facebook] signOut];
  [[AppManager auth] signOut:NULL];
}

/** @fn deleteAccount
    @brief Deletes the current user account and signs the user out.
 */
- (void)deleteAccount {
  FIRUser *user = [self user];
  [user deleteWithCompletion:^(NSError *_Nullable error) {
    if (error) {
      [self logFailure:@"delete account failed" error:error];
    }
    [self showTypicalUIForUserUpdateResultsWithTitle:kDeleteUserText error:error];
  }];
}

/** @fn reauthenticateGoogle
    @brief Asks the user to reauthenticate with Google.
 */
- (void)reauthenticateGoogle {
  [self reauthenticate:[AuthProviders google] retrieveData:NO];
}

/** @fn reauthenticateGoogleAndRetrieveData
    @brief Asks the user to reauthenticate with Google and retrieve additional data.
 */
- (void)reauthenticateGoogleAndRetrieveData {
  [self reauthenticate:[AuthProviders google] retrieveData:YES];
}

/** @fn reauthenticateFB
    @brief Asks the user to reauthenticate with Facebook.
 */
- (void)reauthenticateFB {
  [self reauthenticate:[AuthProviders facebook] retrieveData:NO];
}

/** @fn reauthenticateFBAndRetrieveData
    @brief Asks the user to reauthenticate with Facebook and retrieve additional data.
 */
- (void)reauthenticateFBAndRetrieveData {
  [self reauthenticate:[AuthProviders facebook] retrieveData:YES];
}

/** @fn reauthenticateEmailPassword
    @brief Asks the user to reauthenticate with email/password.
 */
- (void)reauthenticateEmailPassword {
  FIRUser *user = [self user];
  if (!user) {
    NSString *title = @"Missing User";
    NSString *message = @"There is no signed-in email/password user.";
    [self showMessagePromptWithTitle:title message:message showCancelButton:NO completion:nil];
    return;
  }
  [self showEmailPasswordDialogWithCompletion:^(FIRAuthCredential *credential) {
    [self showSpinner:^{
      [[self user] reauthenticateWithCredential:credential
                                     completion:^(NSError *_Nullable error) {
        if (error) {
          [self logFailure:@"reauthicate with email/password failed" error:error];
        } else {
          [self logSuccess:@"reauthicate with email/password succeeded."];
        }
        [self hideSpinner:^{
          [self showTypicalUIForUserUpdateResultsWithTitle:kReauthenticateEmailText error:error];
        }];
      }];
    }];
  }];
}

/** @fn reauthenticate:
    @brief Reauthenticates user.
    @param authProvider The auth provider to use for reauthentication.
    @param retrieveData Defines if additional provider data should be read.
 */
- (void)reauthenticate:(id<AuthProvider>)authProvider retrieveData:(BOOL)retrieveData {
  FIRUser *user = [self user];
  if (!user) {
    NSString *provider = @"Firebase";
    if ([authProvider isKindOfClass:[GoogleAuthProvider class]]) {
      provider = @"Google";
    } else if ([authProvider isKindOfClass:[FacebookAuthProvider class]]) {
      provider = @"Facebook";
    }
    NSString *title = @"Missing User";
    NSString *message =
        [NSString stringWithFormat:@"There is no signed-in %@ user.", provider];
    [self showMessagePromptWithTitle:title message:message showCancelButton:NO completion:nil];
    return;
  }
  [authProvider getAuthCredentialWithPresentingViewController:self
                                                     callback:^(FIRAuthCredential *credential,
                                                                NSError *error) {
    if (credential) {
      FIRAuthDataResultCallback completion = ^(FIRAuthDataResult *_Nullable authResult,
                                               NSError *_Nullable error) {
        if (error) {
          [self logFailure:@"reauthenticate operation failed" error:error];
        } else {
          [self logSuccess:@"reauthenticate operation succeeded."];
        }
        if (authResult.additionalUserInfo) {
          [self logSuccess:[self stringWithAdditionalUserInfo:authResult.additionalUserInfo]];
        }
        [self showTypicalUIForUserUpdateResultsWithTitle:@"Reauthenticate" error:error];
      };
      FIRUserProfileChangeCallback callback = ^(NSError *_Nullable error) {
        completion(nil, error);
      };
      if (retrieveData) {
        [user reauthenticateAndRetrieveDataWithCredential:credential completion:completion];
      } else {
        [user reauthenticateWithCredential:credential completion:callback];
      }
    }
  }];
}

/** @fn signinWithProvider:
    @brief Signs in the user with provided auth provider.
    @param authProvider The auth provider to use for sign-in.
    @param retrieveData Defines if additional provider data should be read.
 */
- (void)signinWithProvider:(id<AuthProvider>)authProvider retrieveData:(BOOL)retrieveData {
  FIRAuth *auth = [AppManager auth];
  if (!auth) {
    return;
  }
  [authProvider getAuthCredentialWithPresentingViewController:self
                                                     callback:^(FIRAuthCredential *credential,
                                                                NSError *error) {
    if (credential) {
      FIRAuthDataResultCallback completion = ^(FIRAuthDataResult *_Nullable authResult,
                                               NSError *_Nullable error) {
        if (error) {
          [self logFailure:@"sign-in with provider failed" error:error];
        } else {
          [self logSuccess:@"sign-in with provider succeeded."];
        }
        if (authResult.additionalUserInfo) {
          [self logSuccess:[self stringWithAdditionalUserInfo:authResult.additionalUserInfo]];
          if (_isNewUserToggleOn) {
            NSString *newUserString = authResult.additionalUserInfo.isNewUser ?
                @"New user" : @"Existing user";
            [self showMessagePromptWithTitle:@"New or Existing"
                                     message:newUserString
                            showCancelButton:NO
                                  completion:nil];
          }
        }
        [self showTypicalUIForUserUpdateResultsWithTitle:@"Sign-In" error:error];
      };
      FIRAuthResultCallback callback = ^(FIRUser *_Nullable user,
                                         NSError *_Nullable error) {
        completion(nil, error);
      };
      if (retrieveData) {
        [auth signInAndRetrieveDataWithCredential:credential completion:completion];
      } else {
        [auth signInWithCredential:credential completion:callback];
      }
    }
  }];
}

/** @fn tokenCallback
    @return A callback block to show the token.
 */
- (FIRAuthTokenCallback)tokenCallback {
  return ^(NSString *_Nullable token, NSError *_Nullable error) {
    if (error) {
      [self showMessagePromptWithTitle:kTokenRefreshErrorAlertTitle
                               message:error.localizedDescription
                      showCancelButton:NO
                            completion:nil];
      [self logFailure:@"refresh token failed" error:error];
      return;
    }
    [self logSuccess:@"refresh token succeeded."];
    [self showMessagePromptWithTitle:kTokenRefreshedAlertTitle
                             message:token
                    showCancelButton:NO
                          completion:nil];
  };
}

/** @fn getUserTokenWithForce:
    @brief Gets the token from @c FIRUser, optionally a refreshed one.
    @param force Whether the refresh is forced or not.
 */
- (void)getUserTokenWithForce:(BOOL)force {
  [[self user] getIDTokenForcingRefresh:force completion:[self tokenCallback]];
}

/** @fn getUserTokenResultWithForce:
    @brief Gets the token result object from @c FIRUser, optionally a refreshed one.
    @param force Whether the refresh is forced or not.
 */
- (void)getUserTokenResultWithForce:(BOOL)force {

  [[self user] getIDTokenResultForcingRefresh:force
                                   completion:^(FIRAuthTokenResult *_Nullable tokenResult,
                                                NSError *_Nullable error) {
    if (error) {
      [self showMessagePromptWithTitle:kTokenRefreshErrorAlertTitle
                               message:error.localizedDescription
                      showCancelButton:NO
                            completion:nil];
      [self logFailure:@"refresh token failed" error:error];
      return;
    }
    [self logSuccess:@"refresh token succeeded."];
    NSMutableString *message =
        [[NSMutableString alloc] initWithString:
            [NSString stringWithFormat:@"Token : %@\n", tokenResult.token]];
    [message appendString:[NSString stringWithFormat:@"Auth Date : %@\n", tokenResult.authDate]];
    [message appendString:
        [NSString stringWithFormat:@"EXP Date : %@\n", tokenResult.expirationDate]];
    [message appendString:
        [NSString stringWithFormat:@"Issued Date : %@\n", tokenResult.issuedAtDate]];
    [self showMessagePromptWithTitle:kTokenRefreshedAlertTitle
                             message:message
                    showCancelButton:NO
                          completion:nil];
    }];
}

/** @fn getAppTokenWithForce:
    @brief Gets the token from @c FIRApp , optionally a refreshed one.
    @param force Whether the refresh is forced or not.
 */
- (void)getAppTokenWithForce:(BOOL)force {
  [[FIRApp defaultApp] getTokenForcingRefresh:force withCallback:[self tokenCallback]];
}

/** @fn setDisplayName
    @brief Changes the display name of the current user.
 */
- (void)setDisplayName {
  [self showTextInputPromptWithMessage:@"Display Name:"
                       completionBlock:^(BOOL userPressedOK, NSString *_Nullable userInput) {
    if (!userPressedOK || !userInput.length) {
      return;
    }
    [self showSpinner:^{
      FIRUserProfileChangeRequest *changeRequest = [[self user] profileChangeRequest];
      changeRequest.displayName = userInput;
      [changeRequest commitChangesWithCompletion:^(NSError *_Nullable error) {
        [self hideSpinner:^{
          if (error) {
            [self logFailure:@"set display name failed" error:error];
          } else {
            [self logSuccess:@"set display name succeeded."];
          }
          [self showTypicalUIForUserUpdateResultsWithTitle:kSetDisplayNameTitle error:error];
        }];
      }];
    }];
  }];
}

/** @fn setPhotoURL
    @brief Changes the photo url of the current user.
 */
- (void)setPhotoURL {
  [self showTextInputPromptWithMessage:@"Photo URL:"
                       completionBlock:^(BOOL userPressedOK, NSString *_Nullable userInput) {
    if (!userPressedOK || !userInput.length) {
      return;
    }

    [self showSpinner:^{
      FIRUserProfileChangeRequest *changeRequest = [[self user] profileChangeRequest];
      changeRequest.photoURL = [NSURL URLWithString:userInput];
      [changeRequest commitChangesWithCompletion:^(NSError *_Nullable error) {
        if (error) {
          [self logFailure:@"set photo URL failed" error:error];
        } else {
          [self logSuccess:@"set Photo URL succeeded."];
        }
        [self hideSpinner:^{
          [self showTypicalUIForUserUpdateResultsWithTitle:kSetPhotoURLText error:error];
        }];
      }];
    }];
  }];
}

/** @fn reloadUser
    @brief Reloads the user from server.
 */
- (void)reloadUser {
  [self showSpinner:^() {
    [[self user] reloadWithCompletion:^(NSError *_Nullable error) {
      if (error) {
        [self logFailure:@"reload user failed" error:error];
      } else {
        [self logSuccess:@"reload user succeeded."];
      }
      [self hideSpinner:^() {
        [self showTypicalUIForUserUpdateResultsWithTitle:kReloadText error:error];
      }];
    }];
  }];
}

/** @fn linkWithAuthProvider:retrieveData:
    @brief Asks the user to sign in with an auth provider and link the current user with it.
    @param authProvider The auth provider to sign in and link with.
    @param retrieveData Defines if additional provider data should be read.
 */
- (void)linkWithAuthProvider:(id<AuthProvider>)authProvider retrieveData:(BOOL)retrieveData {
  FIRUser *user = [self user];
  if (!user) {
    return;
  }
  [authProvider getAuthCredentialWithPresentingViewController:self
                                                     callback:^(FIRAuthCredential *credential,
                                                                NSError *error) {
    if (credential) {
      FIRAuthDataResultCallback completion = ^(FIRAuthDataResult *_Nullable authResult,
                                               NSError *_Nullable error) {
        if (error) {
          [self logFailure:@"link auth provider failed" error:error];
        } else {
          [self logSuccess:@"link auth provider succeeded."];
        }
        if (authResult.additionalUserInfo) {
          [self logSuccess:[self stringWithAdditionalUserInfo:authResult.additionalUserInfo]];
        }
        if (retrieveData) {
          [self showUIForAuthDataResultWithResult:authResult error:error];
        } else {
          [self showTypicalUIForUserUpdateResultsWithTitle:@"Link Account" error:error];
        }
      };
      FIRAuthResultCallback callback = ^(FIRUser *_Nullable user,
                                         NSError *_Nullable error) {
        completion(nil, error);
      };
      if (retrieveData) {
        [user linkAndRetrieveDataWithCredential:credential completion:completion];
      } else {
        [user linkWithCredential:credential completion:callback];
      }
    }
  }];
}

/** @fn linkWithGoogle
    @brief Asks the user to sign in with Google and link the current user with this Google account.
 */
- (void)linkWithGoogle {
  [self linkWithAuthProvider:[AuthProviders google] retrieveData:NO];
}

/** @fn linkWithGoogleAndRetrieveData
    @brief Asks the user to sign in with Google and link the current user with this Google account
        and retrieve additional data.
 */
- (void)linkWithGoogleAndRetrieveData {
  [self linkWithAuthProvider:[AuthProviders google] retrieveData:YES];
}

/** @fn linkWithFacebook
    @brief Asks the user to sign in with Facebook and link the current user with this Facebook
        account.
 */
- (void)linkWithFacebook {
  [self linkWithAuthProvider:[AuthProviders facebook] retrieveData:NO];
}

/** @fn linkWithFacebookAndRetrieveData
    @brief Asks the user to sign in with Facebook and link the current user with this Facebook
        account and retrieve additional data.
 */
- (void)linkWithFacebookAndRetrieveData {
  [self linkWithAuthProvider:[AuthProviders facebook] retrieveData:YES];
}

/** @fn linkWithEmailPassword
    @brief Asks the user to sign in with Facebook and link the current user with this Facebook
        account.
 */
- (void)linkWithEmailPassword {
  [self showEmailPasswordDialogWithCompletion:^(FIRAuthCredential *credential) {
    [self showSpinner:^{
      [[self user] linkWithCredential:credential
                           completion:^(FIRUser *user, NSError *_Nullable error) {
        if (error) {
          [self logFailure:@"link Email/Password failed" error:error];
        } else {
          [self logSuccess:@"link Email/Password succeeded."];
        }
        [self hideSpinner:^{
          [self showTypicalUIForUserUpdateResultsWithTitle:kLinkWithEmailPasswordText error:error];
        }];
      }];
    }];
  }];
}

/** @fn showEmailPasswordDialogWithCompletion:
    @brief shows email/password input dialog.
    @param completion The completion block that will do some operation on the credential email
        /passwowrd credential obtained.
 */
- (void)showEmailPasswordDialogWithCompletion:(ShowEmailPasswordDialogCompletion)completion {
  [self showTextInputPromptWithMessage:@"Email Address:"
                       completionBlock:^(BOOL userPressedOK, NSString *_Nullable email) {
    if (!userPressedOK || !email.length) {
      return;
    }
    [self showTextInputPromptWithMessage:@"Password:"
                         completionBlock:^(BOOL userPressedOK, NSString *_Nullable password) {
      if (!userPressedOK || !password.length) {
        return;
      }

      FIRAuthCredential *credential = [FIREmailAuthProvider credentialWithEmail:email
                                                                       password:password];
      completion(credential);
    }];
  }];
}

/** @fn unlinkFromProvider:
    @brief Unlinks the current user from the provider with the specified provider ID.
    @param provider The provider ID of the provider to unlink the current user's account from.
    @completion A completion block to be executed after the provider is unlinked.
 */
- (void)unlinkFromProvider:(NSString *)provider
                completion:(nullable testAutomationCallback)completion {
  [[self user] unlinkFromProvider:provider
                       completion:^(FIRUser *_Nullable user,
                                    NSError *_Nullable error) {
    if (error) {
      [self logFailure:@"unlink auth provider failed" error:error];
      if (completion) {
        completion(error);
      }
      return;
    }
    [self logSuccess:@"unlink auth provider succeeded."];
    if (completion) {
      completion(nil);
    }
    [self showTypicalUIForUserUpdateResultsWithTitle:kUnlinkTitle error:error];
  }];
}

/** @fn getProvidersForEmail
    @brief Prompts the user for an email address, calls @c FIRAuth.getProvidersForEmail:callback:
        and displays the result.
 */
- (void)getProvidersForEmail {
  [self showTextInputPromptWithMessage:@"Email:"
                       completionBlock:^(BOOL userPressedOK, NSString *_Nullable userInput) {
    if (!userPressedOK || !userInput.length) {
      return;
    }

    [self showSpinner:^{
      [[AppManager auth] fetchProvidersForEmail:userInput
                                     completion:^(NSArray<NSString *> *_Nullable providers,
                                                  NSError *_Nullable error) {
        if (error) {
          [self logFailure:@"get providers for email failed" error:error];
        } else {
          [self logSuccess:@"get providers for email succeeded."];
        }
        [self hideSpinner:^{
          if (error) {
            [self showMessagePrompt:error.localizedDescription];
            return;
          }

          [self showMessagePrompt:[providers componentsJoinedByString:@", "]];
        }];
      }];
    }];
  }];
}

/** @fn getAllSignInMethodsForEmail
    @brief Prompts user for an email address, calls @c FIRAuth.getAllSignInMethodsForEmail:callback:
        and displays the result.
 */
- (void)getAllSignInMethodsForEmail {
  [self showTextInputPromptWithMessage:@"Email:"
                       completionBlock:^(BOOL userPressedOK, NSString *_Nullable userInput) {
    if (!userPressedOK || !userInput.length) {
      return;
    }

    [self showSpinner:^{
      [[AppManager auth] fetchSignInMethodsForEmail:userInput
                                         completion:^(NSArray<NSString *> *_Nullable signInMethods,
                                                      NSError *_Nullable error) {
        if (error) {
          [self logFailure:@"get sign-in methods for email failed" error:error];
        } else {
          [self logSuccess:@"get sign-in methods for email succeeded."];
        }
        [self hideSpinner:^{
          if (error) {
            [self showMessagePrompt:error.localizedDescription];
            return;
          }
          [self showMessagePrompt:[signInMethods componentsJoinedByString:@", "]];
        }];
      }];
    }];
  }];
}


/** @fn actionCodeRequestTypeString
    @brief Returns a string description for the type of the next action code request.
 */
- (NSString *)actionCodeRequestTypeString {
  switch (_actionCodeRequestType) {
    case ActionCodeRequestTypeInApp:
      return @"In-App + Continue URL";
    case ActionCodeRequestTypeContinue:
      return @"Continue URL";
    case ActionCodeRequestTypeEmail:
      return @"Email Only";
  }
}

/** @fn toggleActionCodeRequestType
    @brief Toggle the next action code request type.
 */
- (void)toggleActionCodeRequestType {
  switch (_actionCodeRequestType) {
    case ActionCodeRequestTypeInApp:
      _actionCodeRequestType = ActionCodeRequestTypeContinue;
      break;
    case ActionCodeRequestTypeContinue:
      _actionCodeRequestType = ActionCodeRequestTypeEmail;
      break;
    case ActionCodeRequestTypeEmail:
      _actionCodeRequestType = ActionCodeRequestTypeInApp;
      break;
  }
  [self updateTable];
}

- (void)changeActionCodeContinueURL {
  [self showTextInputPromptWithMessage:kContinueURLDescription
                       completionBlock:^(BOOL userPressedOK, NSString *_Nullable userInput) {
    if (userPressedOK) {
      _actionCodeContinueURL = userInput.length ? [NSURL URLWithString:userInput] : nil;
      [self updateTable];
    }
  }];
}

/** @fn requestVerifyEmail
    @brief Requests a "verify email" email be sent.
 */
- (void)requestVerifyEmail {
  [self showSpinner:^{
    void (^sendEmailVerification)(void (^)(NSError *)) = ^(void (^completion)(NSError *)) {
      if (_actionCodeRequestType == ActionCodeRequestTypeEmail) {
        [[self user] sendEmailVerificationWithCompletion:completion];
      } else {
        [[self user] sendEmailVerificationWithActionCodeSettings:[self actionCodeSettings]
                                                      completion:completion];
      }
    };
    sendEmailVerification(^(NSError *_Nullable error) {
      [self hideSpinner:^{
        if (error) {
          [self logFailure:@"request verify email failed" error:error];
          [self showMessagePrompt:error.localizedDescription];
          return;
        }
        [self logSuccess:@"request verify email succeeded."];
        [self showMessagePrompt:@"Sent"];
      }];
    });
  }];
}

/** @fn requestPasswordReset
    @brief Requests a "password reset" email be sent.
 */
- (void)requestPasswordReset {
  [self showTextInputPromptWithMessage:@"Email:"
                       completionBlock:^(BOOL userPressedOK, NSString *_Nullable userInput) {
    if (!userPressedOK || !userInput.length) {
      return;
    }
    [self showSpinner:^{
      void (^requestPasswordReset)(void (^)(NSError *)) = ^(void (^completion)(NSError *)) {
        if (_actionCodeRequestType == ActionCodeRequestTypeEmail) {
          [[AppManager auth] sendPasswordResetWithEmail:userInput completion:completion];
        } else {
          [[AppManager auth] sendPasswordResetWithEmail:userInput
                                     actionCodeSettings:[self actionCodeSettings]
                                             completion:completion];
        }
      };
      requestPasswordReset(^(NSError *_Nullable error) {
        [self hideSpinner:^{
          if (error) {
            [self logFailure:@"request password reset failed" error:error];
            [self showMessagePrompt:error.localizedDescription];
            return;
          }
          [self logSuccess:@"request password reset succeeded."];
          [self showMessagePrompt:@"Sent"];
        }];
      });
    }];
  }];
}

/** @fn resetPassword
    @brief Performs a password reset operation.
 */
- (void)resetPassword {
  [self showTextInputPromptWithMessage:@"OOB Code:"
                       completionBlock:^(BOOL userPressedOK, NSString *_Nullable userInput) {
    if (!userPressedOK || !userInput.length) {
      return;
    }
    NSString *code =  userInput;

    [self showTextInputPromptWithMessage:@"New Password:"
                         completionBlock:^(BOOL userPressedOK, NSString *_Nullable userInput) {
      if (!userPressedOK || !userInput.length) {
        return;
      }

      [self showSpinner:^{
        [[AppManager auth] confirmPasswordResetWithCode:code
                                            newPassword:userInput
                                             completion:^(NSError *_Nullable error) {
          [self hideSpinner:^{
            if (error) {
              [self logFailure:@"Password reset failed" error:error];
              [self showMessagePrompt:error.localizedDescription];
              return;
            }
            [self logSuccess:@"Password reset succeeded."];
            [self showMessagePrompt:@"Password reset succeeded."];
          }];
        }];
      }];
    }];
  }];
}

/** @fn checkActionCode
    @brief Performs a "check action code" operation.
 */
- (void)checkActionCode {
  [self showTextInputPromptWithMessage:@"OOB Code:"
                       completionBlock:^(BOOL userPressedOK, NSString *_Nullable userInput) {
    if (!userPressedOK || !userInput.length) {
      return;
    }
    [self showSpinner:^{
      [[AppManager auth] checkActionCode:userInput completion:^(FIRActionCodeInfo *_Nullable info,
                                                                NSError *_Nullable error) {
        [self hideSpinner:^{
          if (error) {
            [self logFailure:@"Check action code failed" error:error];
            [self showMessagePrompt:error.localizedDescription];
            return;
          }
          [self logSuccess:@"Check action code succeeded."];
          NSString *email = [info dataForKey:FIRActionCodeEmailKey];
          NSString *fromEmail = [info dataForKey:FIRActionCodeFromEmailKey];
          NSString *message =
              fromEmail ? [NSString stringWithFormat:@"%@ -> %@", fromEmail, email] : email;
          NSString *operation = [self nameForActionCodeOperation:info.operation];
          [self showMessagePromptWithTitle:operation
                                   message:message
                          showCancelButton:NO
                                completion:nil];
        }];
      }];
    }];
  }];
}

/** @fn applyActionCode
    @brief Performs a "apply action code" operation.
 */
- (void)applyActionCode {
  [self showTextInputPromptWithMessage:@"OOB Code:"
                       completionBlock:^(BOOL userPressedOK, NSString *_Nullable userInput) {
    if (!userPressedOK || !userInput.length) {
      return;
    }
    [self showSpinner:^{

      [[AppManager auth] applyActionCode:userInput completion:^(NSError *_Nullable error) {
        [self hideSpinner:^{
          if (error) {
            [self logFailure:@"Apply action code failed" error:error];
            [self showMessagePrompt:error.localizedDescription];
            return;
          }
          [self logSuccess:@"Apply action code succeeded."];
          [self showMessagePrompt:@"Action code was properly applied."];
        }];
      }];
    }];
  }];
}

/** @fn verifyPasswordResetCode
    @brief Performs a "verify password reset code" operation.
 */
- (void)verifyPasswordResetCode {
  [self showTextInputPromptWithMessage:@"OOB Code:"
                       completionBlock:^(BOOL userPressedOK, NSString *_Nullable userInput) {
    if (!userPressedOK || !userInput.length) {
      return;
    }
    [self showSpinner:^{
      [[AppManager auth] verifyPasswordResetCode:userInput completion:^(NSString *_Nullable email,
                                                                        NSError *_Nullable error) {
        [self hideSpinner:^{
          if (error) {
            [self logFailure:@"Verify password reset code failed" error:error];
            [self showMessagePrompt:error.localizedDescription];
            return;
          }
          [self logSuccess:@"Verify password resest code succeeded."];
          NSString *alertMessage =
            [[NSString alloc] initWithFormat:@"Code verified for email: %@", email];
          [self showMessagePrompt:alertMessage];
        }];
      }];
    }];
  }];
}


/** @fn nameForActionCodeOperation
    @brief Returns the string value of the provided FIRActionCodeOperation value.
    @param operation the FIRActionCodeOperation value to convert to string.
    @return String conversion of FIRActionCodeOperation value.
 */
- (NSString *)nameForActionCodeOperation:(FIRActionCodeOperation)operation {
  switch (operation) {
  case FIRActionCodeOperationVerifyEmail:
    return @"Verify Email";
  case FIRActionCodeOperationRecoverEmail:
    return @"Recover Email";
  case FIRActionCodeOperationPasswordReset:
    return @"Password Reset";
  case FIRActionCodeOperationEmailLink:
    return @"Email Sign-In Link";
  case FIRActionCodeOperationUnknown:
    return @"Unknown action";
  }
}

/** @fn updateEmail
    @brief Changes the email address of the current user.
 */
- (void)updateEmail {
  [self showTextInputPromptWithMessage:@"Email Address:"
                       completionBlock:^(BOOL userPressedOK, NSString *_Nullable userInput) {
    if (!userPressedOK || !userInput.length) {
      return;
    }

    [self showSpinner:^{
      [[self user] updateEmail:userInput completion:^(NSError *_Nullable error) {
        if (error) {
          [self logFailure:@"update email failed" error:error];
        } else {
          [self logSuccess:@"update email succeeded."];
        }
        [self hideSpinner:^{
          [self showTypicalUIForUserUpdateResultsWithTitle:kUpdateEmailText error:error];
        }];
      }];
    }];
  }];
}

/** @fn updatePassword
    @brief Updates the password of the current user.
 */
- (void)updatePassword {
  [self showTextInputPromptWithMessage:@"New Password:"
                       completionBlock:^(BOOL userPressedOK, NSString *_Nullable userInput) {
    if (!userPressedOK) {
      return;
    }

    [self showSpinner:^{
      [[self user] updatePassword:userInput completion:^(NSError *_Nullable error) {
        if (error) {
          [self logFailure:@"update password failed" error:error];
        } else {
          [self logSuccess:@"update password succeeded."];
        }
        [self hideSpinner:^{
          [self showTypicalUIForUserUpdateResultsWithTitle:kUpdatePasswordText error:error];
        }];
      }];
    }];
  }];
}

/** @fn updateToSavedUser
    @brief updates the current user to the saved user.
 */
- (void)updateToSavedUser {
  if(![AppManager auth].currentUser) {
    NSLog(@"You must be signed in to perform this action");
    return;
  }

  if (!_userInMemory) {
    [self showMessagePrompt:[NSString stringWithFormat:@"You need an in-memory user to perform this"
    "action, use the M+ button to save a user to memory.", nil]];
    return;
  }

  [[AppManager auth] updateCurrentUser:_userInMemory completion:^(NSError *_Nullable error) {
    if (error) {
      [self showMessagePrompt:
          [NSString stringWithFormat:@"An error Occurred: %@", error.localizedDescription]];
      return;
    }
  }];
}

/** @fn createUser
    @brief Creates a new user.
 */
- (void)createUser {
  [self showTextInputPromptWithMessage:@"Email:"
                          keyboardType:UIKeyboardTypeEmailAddress
                       completionBlock:^(BOOL userPressedOK, NSString *_Nullable email) {
    if (!userPressedOK || !email.length) {
      return;
    }

    [self showTextInputPromptWithMessage:@"Password:"
                         completionBlock:^(BOOL userPressedOK, NSString *_Nullable password) {
      if (!userPressedOK) {
        return;
      }

      [self showSpinner:^{
        [[AppManager auth] createUserWithEmail:email
                                      password:password
                                    completion:^(FIRAuthDataResult *_Nullable result,
                                                 NSError *_Nullable error) {
          if (error) {
            [self logFailure:@"create user failed" error:error];
          } else {
            [self logSuccess:@"create user succeeded."];
          }
          [self hideSpinner:^{
            [self showTypicalUIForUserUpdateResultsWithTitle:kCreateUserTitle error:error];
          }];
        }];
      }];
    }];
  }];
}

/** @fn createUserAuthDataResult
    @brief Creates a new user.
 */
- (void)createUserAuthDataResult {
  [self showTextInputPromptWithMessage:@"Email:"
                          keyboardType:UIKeyboardTypeEmailAddress
                       completionBlock:^(BOOL userPressedOK, NSString *_Nullable email) {
    if (!userPressedOK || !email.length) {
      return;
    }

    [self showTextInputPromptWithMessage:@"Password:"
                         completionBlock:^(BOOL userPressedOK, NSString *_Nullable password) {
      if (!userPressedOK) {
        return;
      }

      [self showSpinner:^{
        [[AppManager auth] createUserAndRetrieveDataWithEmail:email
                                                     password:password
                                                   completion:^(FIRAuthDataResult *_Nullable result,
                                                                NSError *_Nullable error) {
          if (error) {
            [self logFailure:@"create user failed" error:error];
          } else {
            [self logSuccess:@"create user succeeded."];
            [self log:result.user.uid];
          }
          [self hideSpinner:^{
            [self showTypicalUIForUserUpdateResultsWithTitle:kCreateUserTitle error:error];
          }];
        }];
      }];
    }];
  }];
}

/** @fn signInWithPhoneNumber
    @brief Allows sign in with phone number using reCAPTCHA.
    @param phoneNumber Number pass in string.
    @completion A completion block to be executed after successful phone number sign in.
 */
- (void)signInWithPhoneNumber:(NSString *_Nullable)phoneNumber
                   completion:(nullable testAutomationCallback)completion {
  [self showSpinner:^{
    [[AppManager phoneAuthProvider] verifyPhoneNumber:phoneNumber
                                           UIDelegate:nil
                                           completion:^(NSString *_Nullable verificationID,
                                                        NSError *_Nullable error) {
      [self hideSpinner:^{
        if (error) {
          [self logFailure:@"failed to send verification code" error:error];
          [self showMessagePrompt:error.localizedDescription];
          if (completion) {
            completion(error);
          }
          return;
        }
        [self logSuccess:@"Code sent"];
        [self commonPhoneNumberInputWithTitle:@"Code"
                                   Completion:^(NSString *_Nullable verificationCode) {
         [self commontPhoneVerificationWithVerificationID:verificationID
                                         verificationCode:verificationCode];
          if (completion) {
            completion(nil);
          }
        }];
      }];
    }];
  }];
}

/** @fn verifyIOSClient
    @brief Trigger verify iOS client by sending a verification code to the test number.
 */
- (void)verifyIOSClient {
  [[AppManager auth].tokenManager getTokenWithCallback:^(FIRAuthAPNSToken *_Nullable token,
                                                         NSError *_Nullable error) {
    if (!token) {
      [self logFailure:@"Verify iOS client failed." error:error];
      return;
    }
    FIRVerifyClientRequest *request =
        [[FIRVerifyClientRequest alloc] initWithAppToken:token.string
                                               isSandbox:token.type == FIRAuthAPNSTokenTypeSandbox
                                    requestConfiguration:[AppManager auth].requestConfiguration];
    [FIRAuthBackend verifyClient:request callback:^(FIRVerifyClientResponse *_Nullable response,
                                                    NSError *_Nullable error) {
      if (error) {
        [self logFailure:@"Verify iOS client failed." error:error];
        return;
      }
      NSTimeInterval timeout = [response.suggestedTimeOutDate timeIntervalSinceNow];
      [[AppManager auth].appCredentialManager
       didStartVerificationWithReceipt:response.receipt
       timeout:timeout
       callback:^(FIRAuthAppCredential *credential) {
         if (!credential.secret) {
           [self logFailure:@"Failed to receive remote notification to verify app identity."
                      error:error];
           return;
         }
         NSString *testPhoneNumber = @"+16509964692";
         FIRSendVerificationCodeRequest *request =
             [[FIRSendVerificationCodeRequest alloc] initWithPhoneNumber:testPhoneNumber
                                                           appCredential:credential
                                                          reCAPTCHAToken:nil
                                                    requestConfiguration:
                                                      [AppManager auth].requestConfiguration];
         [FIRAuthBackend sendVerificationCode:request
                                     callback:^(FIRSendVerificationCodeResponse *_Nullable response,
                                                NSError *_Nullable error) {
           if (error) {
             [self logFailure:@"Verify iOS client failed." error:error];
             return;
           } else {
             [self logSuccess:@"Verify iOS client succeeded."];
             [self showMessagePrompt:@"Verify iOS client succeed."];
           }
         }];
       }];
    }];
  }];
}

/** @fn signInWithPhoneNumberWithPrompt
    @brief Allows sign in with phone number via popup prompt.
 */
- (void)signInWithPhoneNumberWithPrompt {
  [self commonPhoneNumberInputWithTitle:@"Phone #"
                             Completion:^(NSString *_Nullable phone) {
    [self signInWithPhoneNumber:phone completion:nil];
  }];
}

/** @fn commonPhoneNumberInputWithLabel:Completion
    @brief Allows user input into a text field.
    @param title of the promt.
 */
- (void)commonPhoneNumberInputWithTitle:(NSString *)title
                             Completion:(textInputCompletionBlock)completion {
  [self showTextInputPromptWithMessage:title
                          keyboardType:UIKeyboardTypePhonePad
                       completionBlock:^(BOOL userPressedOK, NSString *_Nullable phoneNumber) {
    if (!userPressedOK) {
      return;
    }
    completion(phoneNumber);
  }];
}
/** @fn commonPhoneNumberInputWithLabel:Completion
    @brief Finishes the phone number verification flow.
    @param verificationID The verificationID from the backend.
    @param verificationCode The verificationCode from the SMS message.
 */
- (void)commontPhoneVerificationWithVerificationID:(NSString *)verificationID
                                  verificationCode:(NSString *)verificationCode {
  [self showSpinner:^{
    FIRAuthCredential *credential =
        [[AppManager phoneAuthProvider] credentialWithVerificationID:verificationID
                                                    verificationCode:verificationCode];
    [[AppManager auth] signInAndRetrieveDataWithCredential:credential
                                                completion:^(FIRAuthDataResult *_Nullable result,
                                                             NSError *_Nullable error) {
      [self hideSpinner:^{
        if (error) {
          [self logFailure:@"failed to verify phone number" error:error];
          [self showMessagePrompt:error.localizedDescription];
          return;
        }
        if (_isNewUserToggleOn) {
          NSString *newUserString = result.additionalUserInfo.isNewUser ?
              @"New user" : @"Existing user";
          [self showMessagePromptWithTitle:@"New or Existing"
                                   message:newUserString
                          showCancelButton:NO
                                completion:nil];
        }
      }];
    }];
  }];
}

/** @fn updatePhoneNumber
    @brief Allows adding a verified phone number to the currently signed user.
    @param phoneNumber Number pass in string.
    @completion A completion block to be executed after phone number is updated.
 */
- (void)updatePhoneNumber:(NSString *_Nullable)phoneNumber
               completion:(nullable testAutomationCallback)completion {
  [self showSpinner:^{
    [[AppManager phoneAuthProvider] verifyPhoneNumber:phoneNumber
                                           UIDelegate:nil
                                           completion:^(NSString *_Nullable verificationID,
                                                         NSError *_Nullable error) {
     if (error) {
       [self logFailure:@"failed to send verification code" error:error];
       [self showMessagePrompt:error.localizedDescription];
       if (completion) {
         completion(error);
       }
       return;
     }
     [self logSuccess:@"Code sent"];

     [self showTextInputPromptWithMessage:@"Verification code:"
                             keyboardType:UIKeyboardTypeNumberPad
                          completionBlock:^(BOOL userPressedOK,
                                            NSString *_Nullable verificationCode) {
       if (!userPressedOK || !verificationCode.length) {
         return;
       }
       [self showSpinner:^{
         FIRPhoneAuthCredential *credential =
         [[AppManager phoneAuthProvider] credentialWithVerificationID:verificationID
                                                     verificationCode:verificationCode];
         [[self user] updatePhoneNumberCredential:credential
                                       completion:^(NSError *_Nullable error) {
           if (error) {
             [self logFailure:@"update phone number failed" error:error];
             [self showMessagePrompt:error.localizedDescription];
             if (completion) {
               completion(error);
             }
           } else {
             [self logSuccess:@"update phone number succeeded."];
             if (completion) {
               completion(nil);
             }
           }
        }];
      }];
    }];
    [self hideSpinner:^{
      [self showTypicalUIForUserUpdateResultsWithTitle:kCreateUserTitle error:error];
   }];
  }];
 }];
}

/** @fn updatePhoneNumberWithPrompt
    @brief Allows adding a verified phone number to the currently signed user via popup prompt.
 */
- (void)updatePhoneNumberWithPrompt {
  [self showTextInputPromptWithMessage:@"Update Phone #:"
                          keyboardType:UIKeyboardTypePhonePad
                       completionBlock:^(BOOL userPressedOK, NSString *_Nullable phoneNumber) {
    if (!userPressedOK || !phoneNumber.length) {
      return;
    }
    [self updatePhoneNumber:phoneNumber completion:nil];
 }];
}

/** @fn linkPhoneNumber
    @brief Allows linking a verified phone number to the currently signed user.
    @param phoneNumber Number pass in string.
    @completion A completion block to be executed after linking phone number.
 */
- (void)linkPhoneNumber:(NSString *_Nullable)phoneNumber
             completion:(nullable testAutomationCallback)completion {
    [self showSpinner:^{
    [[AppManager phoneAuthProvider] verifyPhoneNumber:phoneNumber
                                           UIDelegate:nil
                                           completion:^(NSString *_Nullable verificationID,
                                                        NSError *_Nullable error) {
      [self hideSpinner:^{
        if (error) {
          [self logFailure:@"failed to send verification code" error:error];
          [self showMessagePrompt:error.localizedDescription];
          if (completion) {
            completion(error);
          }
          return;
        }
        [self logSuccess:@"Code sent"];

        [self showTextInputPromptWithMessage:@"Verification code:"
                                keyboardType:UIKeyboardTypeNumberPad
                             completionBlock:^(BOOL userPressedOK,
                                               NSString *_Nullable verificationCode) {
          if (!userPressedOK || !verificationCode.length) {
            return;
          }
          [self showSpinner:^{
            FIRPhoneAuthCredential *credential =
                [[AppManager phoneAuthProvider] credentialWithVerificationID:verificationID
                                                            verificationCode:verificationCode];
            [[self user] linkWithCredential:credential
                                 completion:^(FIRUser *_Nullable user,
                                              NSError *_Nullable error) {
              [self hideSpinner:^{
                if (error) {
                  if (error.code == FIRAuthErrorCodeCredentialAlreadyInUse) {
                    [self showMessagePromptWithTitle:@"Phone number is already linked to "
                                                     @"another user"
                                             message:@"Tap Ok to sign in with that user now."
                                    showCancelButton:YES
                                          completion:^(BOOL userPressedOK,
                                                       NSString *_Nullable userInput) {
                      if (userPressedOK) {
                        // If FIRAuthErrorCodeCredentialAlreadyInUse error, sign in with the
                        // provided credential.
                        [self showSpinner:^{
                          FIRPhoneAuthCredential *credential =
                              error.userInfo[FIRAuthUpdatedCredentialKey];
                          [[AppManager auth] signInWithCredential:credential
                                                       completion:^(FIRUser *_Nullable user,
                                                                    NSError *_Nullable error) {
                            [self hideSpinner:^{
                              if (error) {
                                [self logFailure:@"failed to verify phone number" error:error];
                                [self showMessagePrompt:error.localizedDescription];
                                if (completion) {
                                  completion(error);
                                }
                                return;
                              }
                            }];
                          }];
                        }];
                      }
                    }];
                  } else {
                    [self logFailure:@"link phone number failed" error:error];
                    [self showMessagePrompt:error.localizedDescription];
                  }
                  return;
                }
                [self logSuccess:@"link phone number succeeded."];
                if (completion) {
                  completion(nil);
                }
              }];
            }];
          }];
        }];
      }];
    }];
  }];
}

/** @fn linkPhoneNumberWithPrompt
    @brief Allows linking a verified phone number to the currently signed user via popup prompt.
 */
- (void)linkPhoneNumberWithPrompt {
  [self showTextInputPromptWithMessage:@"Phone #:"
                          keyboardType:UIKeyboardTypePhonePad
                       completionBlock:^(BOOL userPressedOK, NSString *_Nullable phoneNumber) {
    if (!userPressedOK || !phoneNumber.length) {
      return;
    }
    [self linkPhoneNumber:phoneNumber completion:nil];
  }];
}

/** @fn signInAnonymously
    @brief Signs in as an anonymous user.
 */
- (void)signInAnonymously {
  [[AppManager auth] signInAnonymouslyWithCompletion:^(FIRAuthDataResult *_Nullable result,
                                                       NSError *_Nullable error) {
    if (error) {
      [self logFailure:@"sign-in anonymously failed" error:error];
    } else {
      [self logSuccess:@"sign-in anonymously succeeded."];
      [self log:[NSString stringWithFormat:@"User ID : %@", result.user.uid]];
    }
    [self showTypicalUIForUserUpdateResultsWithTitle:kSignInAnonymouslyButtonText error:error];
  }];
}

/** @fn signInAnonymouslyAuthDataResult
    @brief Signs in as an anonymous user, receiving an auth result containing a signed in user upon
        success.
 */
- (void)signInAnonymouslyAuthDataResult {
  [[AppManager auth] signInAnonymouslyAndRetrieveDataWithCompletion:
      ^(FIRAuthDataResult *_Nullable authResult, NSError *_Nullable error) {
    if (error) {
      [self logFailure:@"sign-in anonymously failed" error:error];
    } else {
      [self logSuccess:@"sign-in anonymously succeeded."];
      [self log:[NSString stringWithFormat:@"User ID : %@", authResult.user.uid]];
    }
    [self showTypicalUIForUserUpdateResultsWithTitle:kSignInAnonymouslyButtonText error:error];
  }];
}

/** @fn signInWithGitHub
    @brief Signs in as a GitHub user. Prompts the user for an access token and uses this access
        token to create a GitHub (generic) credential for signing in.
 */
- (void)signInWithGitHub {
  [self showTextInputPromptWithMessage:@"GitHub Access Token:"
                       completionBlock:^(BOOL userPressedOK, NSString *_Nullable accessToken) {
    if (!userPressedOK || !accessToken.length) {
      return;
    }
    FIRAuthCredential *credential =
        [FIROAuthProvider credentialWithProviderID:FIRGitHubAuthProviderID accessToken:accessToken];
    if (credential) {
        [[AppManager auth] signInWithCredential:credential
                                     completion:^(FIRUser *_Nullable result,
                                                  NSError *_Nullable error) {
          if (error) {
            [self logFailure:@"sign-in with provider failed" error:error];
          } else {
            [self logSuccess:@"sign-in with provider succeeded."];
          }
          [self showTypicalUIForUserUpdateResultsWithTitle:@"Sign-In" error:error];
      }];
    }
  }];
}

/** @fn deleteApp
    @brief Deletes the @c FIRApp associated with our @c FIRAuth instance.
 */
- (void)deleteApp {
  [[FIRApp defaultApp] deleteApp:^(BOOL success) {
    [self log:success ? @"App deleted successfully." : @"Failed to delete app."];
  }];
}

/** @fn timeAuthInitialization
    @brief Times FIRAuth instance initialization time.
 */
- (void)timeAuthInitialization {
  // Temporarily disable auth state listener to avoid interfering with the result.
  [[NSNotificationCenter defaultCenter] removeObserver:self
                                                  name:FIRAuthStateDidChangeNotification
                                                object:nil];
  [self showSpinner:^() {
    dispatch_async(dispatch_get_global_queue(DISPATCH_QUEUE_PRIORITY_HIGH, 0), ^() {
      const int numberOfRuns = 4096;
      FIRApp *app = [FIRApp defaultApp];
      NSString *key = NSStringFromClass([FIRAuth class]);
      NSDate *startTime = [NSDate date];
      for (int i = 0; i < numberOfRuns; i++) {
        @autoreleasepool {
          [FIRAppAssociationRegistration deregisterObjectWithHost:app key:key];
          [FIRAuth auth];
        }
      }
      NSDate *endTime = [NSDate date];
      dispatch_async(dispatch_get_main_queue(), ^() {
        // Re-enable auth state listener.
        [[NSNotificationCenter defaultCenter] addObserver:self
                                                 selector:@selector(authStateChangedForAuth:)
                                                     name:FIRAuthStateDidChangeNotification
                                                   object:nil];
        [self hideSpinner:^() {
          NSTimeInterval averageTime = [endTime timeIntervalSinceDate:startTime] / numberOfRuns;
          NSString *message = [NSString stringWithFormat:
              @"Each [FIRAuth auth] takes average of %.3f ms for %d runs",
              averageTime * 1000, numberOfRuns];
          [self showMessagePromptWithTitle:@"Timing Result"
                                   message:message
                          showCancelButton:NO
                                completion:nil];
        }];
      });
    });
  }];
}

#pragma mark - Helpers

/** @fn user
    @brief The user to use for user operations. Takes into account the "use signed-in user vs. use
        user in memory" setting.
 */
- (FIRUser *)user {
  return _useUserInMemory ? _userInMemory : [AppManager auth].currentUser;
}

/** @fn actionCodeSettings
    @brief Returns the action code settings for this app.
 */
- (FIRActionCodeSettings *)actionCodeSettings {
  FIRActionCodeSettings *actionCodeSettings = [[FIRActionCodeSettings alloc] init];
  actionCodeSettings.URL = _actionCodeContinueURL;
  actionCodeSettings.handleCodeInApp = _actionCodeRequestType == ActionCodeRequestTypeInApp;
  return actionCodeSettings;
}

/** @fn stringWithAdditionalUserInfo:
    @brief Gets the string description of the additional user info.
    @param additionalUserInfo The additional user info in question.
    @return A string to description the additional user info.
 */
- (NSString *)stringWithAdditionalUserInfo:(nullable FIRAdditionalUserInfo *)additionalUserInfo {
  if (!additionalUserInfo) {
    return @"(no additional user info)";
  }
  NSString *newUserString = additionalUserInfo.isNewUser ? @"new user" : @"existing user";
  return [NSString stringWithFormat:@"%@: %@", newUserString, additionalUserInfo.profile];
}

/** @fn showTypicalUIForUserUpdateResultsWithTitle:error:
    @brief Shows a prompt if error is non-nil with the localized description of the error.
    @param resultsTitle The title of the prompt
    @param error The error details to display if non-nil.
 */
- (void)showTypicalUIForUserUpdateResultsWithTitle:(NSString *)resultsTitle
                                             error:(NSError *)error {
  if (error) {
    NSString *message = [NSString stringWithFormat:@"%@ (%ld)\n%@",
                                                   error.domain,
                                                   (long)error.code,
                                                   error.localizedDescription];
    if (error.code == FIRAuthErrorCodeAccountExistsWithDifferentCredential) {
      NSString *errorEmail = error.userInfo[FIRAuthErrorUserInfoEmailKey];
      resultsTitle = [NSString stringWithFormat:@"Existing email : %@", errorEmail];
    }
    [self showMessagePromptWithTitle:resultsTitle
                             message:message
                    showCancelButton:NO
                          completion:nil];
    return;
  }
  [self updateUserInfo];
}

/** @fn showUIForAuthDataResultWithResult:error:
    @brief Shows a prompt if error is non-nil with the localized description of the error.
    @param result The auth data result if non-nil.
    @param error The error details to display if non-nil.
 */
- (void)showUIForAuthDataResultWithResult:(FIRAuthDataResult *)result
                                    error:(NSError *)error {
  NSString *errorMessage = [NSString stringWithFormat:@"%@ (%ld)\n%@",
                                                      error.domain ?: @"",
                                                      (long)error.code,
                                                      error.localizedDescription ?: @""];
  [self showMessagePromptWithTitle:@"Error"
                           message:errorMessage
                  showCancelButton:NO
                        completion:^(BOOL userPressedOK,
                                     NSString *_Nullable userInput) {
    [self showMessagePromptWithTitle:@"Profile Info"
                             message:[self stringWithAdditionalUserInfo:result.additionalUserInfo]
                    showCancelButton:NO
                          completion:nil];
    [self updateUserInfo];
  }];
}

- (void)doSignInWithCustomToken:(NSString *_Nullable)userEnteredTokenText {
  [[AppManager auth] signInWithCustomToken:userEnteredTokenText
                                completion:^(FIRAuthDataResult *_Nullable result,
                                             NSError *_Nullable error) {
    if (error) {
      [self logFailure:@"sign-in with custom token failed" error:error];
      [self showMessagePromptWithTitle:kSignInErrorAlertTitle
                               message:error.localizedDescription
                      showCancelButton:NO
                            completion:nil];
      return;
    }
    [self logSuccess:@"sign-in with custom token succeeded."];
    [self showMessagePromptWithTitle:kSignedInAlertTitle
                             message:result.user.displayName
                    showCancelButton:NO
                          completion:nil];
  }];
}

- (void)doSignInAndRetrieveDataWithCustomToken:(NSString *_Nullable)userEnteredTokenText {
  [[AppManager auth] signInAndRetrieveDataWithCustomToken:userEnteredTokenText
                                               completion:^(FIRAuthDataResult *_Nullable result,
                                                            NSError *_Nullable error) {
    if (error) {
      [self logFailure:@"sign-in with custom token failed" error:error];
      [self showMessagePromptWithTitle:kSignInErrorAlertTitle
                               message:error.localizedDescription
                      showCancelButton:NO
                            completion:nil];
      return;
    }
    [self logSuccess:@"sign-in with custom token succeeded."];
    [self showMessagePromptWithTitle:kSignedInAlertTitle
                             message:result.user.displayName
                    showCancelButton:NO
                          completion:nil];
  }];
}

- (void)updateUserInfo {
  [_userInfoTableViewCell updateContentsWithUser:[AppManager auth].currentUser];
  [_userInMemoryInfoTableViewCell updateContentsWithUser:_userInMemory];
}

- (void)authStateChangedForAuth:(NSNotification *)notification {
  [self updateUserInfo];
  if (notification) {
    [self log:[NSString stringWithFormat:
       @"received FIRAuthStateDidChange notification on user '%@'.",
       ((FIRAuth *)notification.object).currentUser.uid]];
  }
}

/** @fn clearConsole
    @brief Clears the console text.
 */
- (IBAction)clearConsole:(id)sender {
  [_consoleString appendString:@"\n\n"];
  _consoleTextView.text = @"";
}

/** @fn copyConsole
    @brief Copies the current console string to the clipboard.
 */
- (IBAction)copyConsole:(id)sender {
  UIPasteboard *pasteboard = [UIPasteboard generalPasteboard];
  pasteboard.string = _consoleString ?: @"";
}

@end

NS_ASSUME_NONNULL_END<|MERGE_RESOLUTION|>--- conflicted
+++ resolved
@@ -591,13 +591,6 @@
 static NSString *const kPhoneNumberSignInReCaptchaTitle = @"Sign in With Phone Number";
 
 /** @var kVerifyIOSClientTitle
-<<<<<<< HEAD
- @brief The title for button to verify iOS client.
- */
-static NSString *const kVerifyIOSClientTitle = @"Verify iOS client";
-
-/** @var kIsNewUserToggleTitle
-=======
     @brief The title for button to verify iOS client.
  */
 static NSString *const kVerifyIOSClientTitle = @"Verify iOS client";
@@ -633,7 +626,6 @@
 static NSString *const kReauthenticateWithGameCenterTitle = @"Reauthenticate Game Center";
 
 /** @var kNewOrExistingUserToggleTitle
->>>>>>> 9eedf747
     @brief The title for button to enable new or existing user toggle.
  */
 static NSString *const kNewOrExistingUserToggleTitle = @"New or Existing User Toggle";
